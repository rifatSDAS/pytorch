--- conflicted
+++ resolved
@@ -64,13 +64,6 @@
 
 
 # TODO: add a context manager to wrap _init_rpc and join_rpc
-<<<<<<< HEAD
-def _init_rpc(backend=RpcBackend.PROCESS_GROUP,
-              self_name=None,
-              self_rank=-1,
-              init_method=None,
-              num_send_recv_threads=4, rpc_timeout=100):
-=======
 def _init_rpc(
     backend=RpcBackend.PROCESS_GROUP,
     init_method=None,
@@ -78,8 +71,8 @@
     self_rank=-1,
     worker_name_to_id=None,
     num_send_recv_threads=4,
+    rpc_timeout=100
 ):
->>>>>>> 60a1efe1
     if sys.version_info < (3, 0):
         raise RuntimeError("RPC package does not support Python2.")
 
