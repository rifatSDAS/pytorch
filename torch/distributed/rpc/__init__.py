from __future__ import absolute_import, division, print_function, unicode_literals

import sys
import torch


from . import backend_registry
from .constants import DEFAULT_RPC_TIMEOUT, DEFAULT_NUM_SEND_RECV_THREADS


def is_available():
    return sys.version_info >= (3, 0) and hasattr(torch._C, "_rpc_init")


if is_available() and not torch._C._rpc_init():
    raise RuntimeError("Failed to initialize torch.distributed.rpc")


if is_available():
    from .api import _init_rpc
    from .api import *  # noqa: F401
    import torch.distributed.autograd

    def init_model_parallel(
        self_name,
        backend=backend_registry.BackendType.PROCESS_GROUP,
        init_method=None,
        self_rank=-1,
        worker_name_to_id=None,
        num_send_recv_threads=DEFAULT_NUM_SEND_RECV_THREADS,
        rpc_timeout=DEFAULT_RPC_TIMEOUT,
    ):
        r"""
        Initializes model parallel primitives such as the local rpc agent
        and distributed autograd.

        Initializes the local RPC agent which immediately makes the current
        process ready to send and receive RPCs. The caller needs to make
        sure the specified backend is properly intialized before calling
        this method. For example, to use ``pg`` (ProcessGroup) backend,
        ``init_process_group`` must be invoked prior to this method.

        Arguments:
            backend (Enum): type of RPC backend implementation.
                        Currently, process group backend is the only
                        available backend implementation. (default:
                        ``RpcBackend.PROCESS_GROUP``).
            self_name (str): a globally unique name of this node. (e.g.,
                        ``Trainer3``, ``ParameterServer2``, ``Master``,
                        ``Worker1``) Name can only contain number, alphabet,
                        underscore, and/or dash, and must be shorter than
                        128 characters.
            self_rank (int): a globally unique id/rank of this node.
            init_method(str): backend specific init arguments.
            num_send_recv_threads(int): Number of threads for send/recv work.
            rpc_timeout (datetime.timedelta): Timeout for RPCs. Defaults to 10 seconds.
        """
        # Rendezvous.
        world_size = len(worker_name_to_id)
        rendezvous_iterator = torch.distributed.rendezvous(
            init_method, rank=self_rank, world_size=world_size
        )
        store, _, _ = next(rendezvous_iterator)

        # Initialize autograd before RPC since _init_rpc guarantees all
        # processes sync via the store. If we initialize autograd after rpc,
        # there could be a race where some nodes might have initialized autograd
        # and others might not have. As a result, a node calling
        # torch.distributed.autograd.backward() would run into errors since
        # other nodes might not have been initialized.
        torch.distributed.autograd._init(worker_name_to_id[self_name])

        # Initialize RPC.
        _init_rpc(
            backend,
            store,
            self_name,
            self_rank,
            worker_name_to_id,
            num_send_recv_threads,
<<<<<<< HEAD
        )
=======
            rpc_timeout,
        )

        # Initialize Autograd.
        torch.distributed.autograd._init(api._agent.get_worker_info().id)
>>>>>>> e3a562e7
<|MERGE_RESOLUTION|>--- conflicted
+++ resolved
@@ -63,7 +63,7 @@
         store, _, _ = next(rendezvous_iterator)
 
         # Initialize autograd before RPC since _init_rpc guarantees all
-        # processes sync via the store. If we initialize autograd after rpc,
+        # processes sync via the store. If we initialize autograd after RPC,
         # there could be a race where some nodes might have initialized autograd
         # and others might not have. As a result, a node calling
         # torch.distributed.autograd.backward() would run into errors since
@@ -78,12 +78,5 @@
             self_rank,
             worker_name_to_id,
             num_send_recv_threads,
-<<<<<<< HEAD
-        )
-=======
             rpc_timeout,
-        )
-
-        # Initialize Autograd.
-        torch.distributed.autograd._init(api._agent.get_worker_info().id)
->>>>>>> e3a562e7
+        )