from . import invoke_rpc_builtin, invoke_rpc_python_udf
from . import invoke_remote_builtin, invoke_remote_python_udf
from . import _init_rref_context, _destroy_rref_context
from . import ProcessGroupAgent
from . import WorkerInfo
from .internal_rpc_utils import _internal_rpc_pickler, PythonUDF
from .rpc_backend_registry import is_rpc_backend_registered, init_rpc_backend

import functools
import sys
import torch
from enum import Enum


_agent = None


def _require_initialized(func):
    @functools.wraps(func)
    def wrapper(*args, **kwargs):
        if _agent is None:
            raise RuntimeError("RPC has not been initialized. "
                               "Call init_rpc(name) first.")
        return func(*args, **kwargs)
    return wrapper


def join_rpc():
    r"""
    Block until all local and remote RPC processes reach this method, process
    (send and receive) all pending messages, and then destroy local RPC agent.
    Every RPC process must call this method before exit.
    """
    global _agent

    if _agent:
        _agent.join()
        _agent = None
        _destroy_rref_context()


@_require_initialized
def sync_rpc():
    r"""
    Block until all local and remote RPC processes reach this method and finish
    sending all pending RPCs. As this method synchronizes at the process
    level, if multiple threads are spawned, only one of them should call this
    method at a time.
    """

    _agent.sync()

class RpcBackend(Enum):
    PROCESS_GROUP = 1


# TODO: add a context manager to wrap _init_rpc and join_rpc
def _init_rpc(backend=RpcBackend.PROCESS_GROUP,
              self_name=None,
              self_rank=-1,
              init_method=None,
              num_send_recv_threads=4):
    if sys.version_info < (3, 0):
        raise RuntimeError("RPC package does not support Python2.")

    global _agent

    if _agent:
        raise RuntimeError("RPC is already initialized")

    if backend == RpcBackend.PROCESS_GROUP:
        from .distributed_c10d import _get_default_group

        group = _get_default_group()
        if (self_rank != -1) and (self_rank != group.rank()):
            raise RuntimeError("self_rank argument {} doesn't match pg rank {}".format(
                               self_rank, group.rank()))
        # TODO: add try-except and destroy _agent in all processes if any fails.
        _agent = ProcessGroupAgent(self_name, group, num_send_recv_threads)
        _init_rref_context(_agent)
    elif is_rpc_backend_registered(backend):
        _agent = init_rpc_backend(
            backend,
            self_rank=self_rank,
            self_name=self_name,
            init_method=init_method
        )
        _init_rref_context(_agent)
    else:
        raise RuntimeError("Unrecognized RPC backend ", backend)


@_require_initialized
def get_worker_info(worker_name=None):
    r"""
    Get WorkerInfo of a given worker name. Use this WorkerInfo to avoid passing
    an expensive string to ``rpc`` on every invocation. The WorkerInfo contains
    the name of the worker and the id of the worker.

    Arguments:
        worker_name (str): the string name of a worker. If ``None``, return the
                           the id of the current worker. (default ``None``)
    """
    if worker_name:
        return _agent.get_worker_info(worker_name)
    else:
        return _agent.get_worker_info()


def _to_worker_info(name_or_id):
    if isinstance(name_or_id, WorkerInfo):
        return name_or_id
    elif isinstance(name_or_id, str):
        return get_worker_info(name_or_id)
    else:
        raise ValueError("Unsupported RPC worker ID type {}".format(name_or_id))


@_require_initialized
def remote(to, func, args=None, kwargs=None):
    r"""
    Make a ``remote`` call to run ``func`` on worker ``to``, and returns an
    ``RRef`` to the result value immediately. Worker ``to`` will be the owner
    of the return ``RRef``, and this worker is a user. The owner manages the
    global reference count of its ``RRef``s, and the owner ``RRef`` is only
    destructed when globally there is no living references to it.

    Arguments:
        to (int or str): id or name of the destination worker.
        func (callable): builtin functions (like ``torch.add``).
        args (tuple): the argument tuple for the ``func`` invocation.
        kwargs (dict): is a dictionary of keyword arguments for the ``func``
                       invocation.

    Returns:
        A user ``RRef`` instance to the result value. Use the blocking API
        ``RRef.to_here()`` to retrieve the result value locally.

    Example::

        On worker 0:
        >>> import torch.distributed as dist
        >>> dist.init_process_group(backend='gloo', rank=0, world_size=2)
        >>> dist.init_rpc("worker0")
        >>> worker1 = dist.get_worker_info("worker1")
        >>> rref1 = dist.remote(worker1, torch.add, args=(torch.ones(2), 3))
        >>> rref2 = dist.remote(worker1, torch.add, args=(torch.ones(2), 1))
        >>> x = rref1.to_here() + rref2.to_here()
        >>> dist.join_rpc()

        On worker 1:
        >>> import torch.distributed as dist
        >>> dist.init_process_group(backend='gloo', rank=1, world_size=2)
        >>> dist.init_rpc("worker1")
        >>> dist.join_rpc()
    """
    qualified_name = torch.jit._find_builtin(func)

    args = args if args else ()
    kwargs = kwargs if kwargs else {}

    info = _to_worker_info(to)
    if qualified_name is not None:
        return invoke_remote_builtin(
            _agent, info, qualified_name, *args, **kwargs)
    else:
        (pickled_python_udf, tensors) = _internal_rpc_pickler.serialize(
            PythonUDF(func, args, kwargs))
        return invoke_remote_python_udf(
            _agent, info, pickled_python_udf, tensors)


def _invoke_rpc(to, func, args=None, kwargs=None):
    if not callable(func):
        raise TypeError("function should be callable.")

    qualified_name = torch.jit._find_builtin(func)

    args = args if args else ()
    kwargs = kwargs if kwargs else {}

    info = _to_worker_info(to)
    if qualified_name is not None:
        fut = invoke_rpc_builtin(
            _agent, info, qualified_name, *args, **kwargs
        )
    else:
        (pickled_python_udf, tensors) = _internal_rpc_pickler.serialize(
            PythonUDF(func, args, kwargs))
        fut = invoke_rpc_python_udf(
            _agent, info, pickled_python_udf, tensors)
    return fut


@_require_initialized
def rpc_sync(to, func, args=None, kwargs=None):
    r"""
    Make a blocking RPC call to run function ``func`` on worker ``to``. RPC
    messages are sent and received in parallel to execution of Python code. This
    method is thread-safe.

    Arguments:
        to (int or str): id or name of the destination worker.
        func (callable): any callable function. builtin functions (like
                         ``torch.add``) can be sent over RPC more efficiently.
        args (tuple): the argument tuple for the ``func`` invocation.
        kwargs (dict): is a dictionary of keyword arguments for the ``func``
                       invocation.

    Returns:
        Returns the result of running ``func``on ``args`` and ``kwargs``.

    Example::
        On worker 0:
        >>> import torch.distributed as dist
        >>> dist.init_process_group(backend='gloo', rank=0, world_size=2)
        >>> dist.init_model_parallel("worker0")
        >>> ret = dist.rpc_sync("worker1", torch.add, args=(torch.ones(2), 3))
        >>> dist.join_rpc()

        On worker 1:
        >>> import torch.distributed as dist
        >>> dist.init_process_group(backend='gloo', rank=1, world_size=2)
        >>> dist.init_model_parallel("worker1")
        >>> dist.join_rpc()
    """
    fut = _invoke_rpc(to, func, args, kwargs)
    return fut.wait()


@_require_initialized
def rpc_async(to, func, args=None, kwargs=None):
    r"""
    Make a non-blocking RPC call to run function ``func`` on worker ``to``. RPC
    messages are sent and received in parallel to execution of Python code. This
    method is thread-safe. This method will immediately return a
    torch.distributed.FutureMessage that can be awaited on.

    Arguments:
        to (int or str): id or name of the destination worker.
        func (callable): any callable function. builtin functions (like
                         ``torch.add``) can be sent over RPC more efficiently.
        args (tuple): the argument tuple for the ``func`` invocation.
        kwargs (dict): is a dictionary of keyword arguments for the ``func``
                       invocation.

    Returns:
        Returns a ``torch.distributed.FutureMessage`` object that can be waited
        on. When completed, the return value of ``func`` on ``args`` and
        ``kwargs`` can be retrieved from the ``FutureMessage`` object.

    Example::

        On worker 0:
        >>> import torch.distributed as dist
        >>> dist.init_process_group(backend='gloo', rank=0, world_size=2)
        >>> dist.init_model_parallel("worker0")
        >>> worker1 = dist.get_worker_id("worker1")
        >>> fut1 = dist.rpc_async(worker1, torch.add, args=(torch.ones(2), 3))
        >>> fut2 = dist.rpc_async(worker1, min, args=(1, 2))
        >>> result = fut1.wait() + fut2.wait()
        >>> dist.join_rpc()

        On worker 1:
        >>> import torch.distributed as dist
        >>> dist.init_process_group(backend='gloo', rank=1, world_size=2)
        >>> dist.init_model_parallel("worker1")
        >>> dist.join_rpc()
    """
    fut = _invoke_rpc(to, func, args, kwargs)
<<<<<<< HEAD
    return fut
=======
    return fut


@_require_initialized
def rpc(to, func, args=None, kwargs=None, async_call=False):
    r"""
    Make an RPC call to run function ``func`` on worker ``to``. By default, it
    blocks until the return value is locally available. RPC messages are sent
    and received in parallel to execution of Python code. This method is
    thread-safe.

    Arguments:
        to (int or str): id or name of the destination worker.
        func (callable): any callable function. builtin functions (like
                         ``torch.add``) can be sent over RPC more efficiently.
        args (tuple): the argument tuple for the ``func`` invocation.
        kwargs (dict): is a dictionary of keyword arguments for the ``func``
                       invocation.
        async_call (bool): If set to ``True``, this will be an asynchronous RPC,
                           and returns a ``torch.distributed.FutureMessage``
                           object immediately. Otherwise, this RPC will block
                           until the return value is locally available.
                           (default: ``False``)

    Returns:
        If ``async_call`` is ``False``, returns the result of running ``func``
        on ``args`` and ``kwargs``. If ``async_call`` is ``True``, returns a
        ``torch.distributed.FutureMessage`` object that can be waited on. When
        completed, the return value of ``func`` on ``args`` and ``kwargs`` can
        be retrieved from the ``FutureMessage`` object.

    Example::

        Synchronous example:

        On worker 0:
        >>> import torch.distributed as dist
        >>> dist.init_process_group(backend='gloo', rank=0, world_size=2)
        >>> dist.init_model_parallel("worker0")
        >>> ret = dist.rpc("worker1", torch.add, args=(torch.ones(2), 3))
        >>> dist.join_rpc()

        On worker 1:
        >>> import torch.distributed as dist
        >>> dist.init_process_group(backend='gloo', rank=1, world_size=2)
        >>> dist.init_model_parallel("worker1")
        >>> dist.join_rpc()

        Asynchronous example:

        On worker 0:
        >>> import torch.distributed as dist
        >>> dist.init_process_group(backend='gloo', rank=0, world_size=2)
        >>> dist.init_model_parallel("worker0")
        >>> worker1 = dist.get_worker_info("worker1")
        >>> fut1 = dist.rpc(worker1, torch.add, args=(torch.ones(2), 3), async_call=True)
        >>> fut2 = dist.rpc(worker1, min, args=(1, 2), async_call=True)
        >>> result = fut1.wait() + fut2.wait()
        >>> dist.join_rpc()

        On worker 1:
        >>> import torch.distributed as dist
        >>> dist.init_process_group(backend='gloo', rank=1, world_size=2)
        >>> dist.init_model_parallel("worker1")
        >>> dist.join_rpc()
    """
    warnings.warn(
        """dist.rpc is deprecated. Use dist.rpc_async for asynchronous
    calls or dist.rpc_sync for synchronous calls instead."""
    )

    if async_call:
        return rpc_async(to, func, args, kwargs)
    else:
        return rpc_sync(to, func, args, kwargs)
>>>>>>> 3a1c7843
<|MERGE_RESOLUTION|>--- conflicted
+++ resolved
@@ -268,82 +268,4 @@
         >>> dist.join_rpc()
     """
     fut = _invoke_rpc(to, func, args, kwargs)
-<<<<<<< HEAD
-    return fut
-=======
-    return fut
-
-
-@_require_initialized
-def rpc(to, func, args=None, kwargs=None, async_call=False):
-    r"""
-    Make an RPC call to run function ``func`` on worker ``to``. By default, it
-    blocks until the return value is locally available. RPC messages are sent
-    and received in parallel to execution of Python code. This method is
-    thread-safe.
-
-    Arguments:
-        to (int or str): id or name of the destination worker.
-        func (callable): any callable function. builtin functions (like
-                         ``torch.add``) can be sent over RPC more efficiently.
-        args (tuple): the argument tuple for the ``func`` invocation.
-        kwargs (dict): is a dictionary of keyword arguments for the ``func``
-                       invocation.
-        async_call (bool): If set to ``True``, this will be an asynchronous RPC,
-                           and returns a ``torch.distributed.FutureMessage``
-                           object immediately. Otherwise, this RPC will block
-                           until the return value is locally available.
-                           (default: ``False``)
-
-    Returns:
-        If ``async_call`` is ``False``, returns the result of running ``func``
-        on ``args`` and ``kwargs``. If ``async_call`` is ``True``, returns a
-        ``torch.distributed.FutureMessage`` object that can be waited on. When
-        completed, the return value of ``func`` on ``args`` and ``kwargs`` can
-        be retrieved from the ``FutureMessage`` object.
-
-    Example::
-
-        Synchronous example:
-
-        On worker 0:
-        >>> import torch.distributed as dist
-        >>> dist.init_process_group(backend='gloo', rank=0, world_size=2)
-        >>> dist.init_model_parallel("worker0")
-        >>> ret = dist.rpc("worker1", torch.add, args=(torch.ones(2), 3))
-        >>> dist.join_rpc()
-
-        On worker 1:
-        >>> import torch.distributed as dist
-        >>> dist.init_process_group(backend='gloo', rank=1, world_size=2)
-        >>> dist.init_model_parallel("worker1")
-        >>> dist.join_rpc()
-
-        Asynchronous example:
-
-        On worker 0:
-        >>> import torch.distributed as dist
-        >>> dist.init_process_group(backend='gloo', rank=0, world_size=2)
-        >>> dist.init_model_parallel("worker0")
-        >>> worker1 = dist.get_worker_info("worker1")
-        >>> fut1 = dist.rpc(worker1, torch.add, args=(torch.ones(2), 3), async_call=True)
-        >>> fut2 = dist.rpc(worker1, min, args=(1, 2), async_call=True)
-        >>> result = fut1.wait() + fut2.wait()
-        >>> dist.join_rpc()
-
-        On worker 1:
-        >>> import torch.distributed as dist
-        >>> dist.init_process_group(backend='gloo', rank=1, world_size=2)
-        >>> dist.init_model_parallel("worker1")
-        >>> dist.join_rpc()
-    """
-    warnings.warn(
-        """dist.rpc is deprecated. Use dist.rpc_async for asynchronous
-    calls or dist.rpc_sync for synchronous calls instead."""
-    )
-
-    if async_call:
-        return rpc_async(to, func, args, kwargs)
-    else:
-        return rpc_sync(to, func, args, kwargs)
->>>>>>> 3a1c7843
+    return fut