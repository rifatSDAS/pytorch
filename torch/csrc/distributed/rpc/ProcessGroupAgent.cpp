--- conflicted
+++ resolved
@@ -20,28 +20,25 @@
   std::vector<torch::Tensor> tensors = message.tensors();
   // append payload as a tensor
   tensors.push_back(torch::from_blob(payload, payload_size, {torch::kChar}));
-  // append id and type as a tensor
-  tensors.push_back(torch::tensor(
-      {message.id(), (int64_t) message.type()}, {torch::kInt64}
+  // append id as a tensor
+  tensors.push_back(torch::tensor({message.id()}, {torch::kInt64}
   ));
 
   torch::save(tensors, os);
 }
 
-Message deserialize(std::istream& is) {
+Message deserialize(MessageType type, std::istream& is) {
   std::vector<torch::Tensor> tensors;
 
   torch::load(tensors, is);
 
   TORCH_CHECK(tensors.size() >= 2, "Failed to deserialize a message.");
-  auto miscTensor = std::move(tensors.back());
+  auto idTensor = std::move(tensors.back());
   tensors.pop_back();
   auto payloadTensor = std::move(tensors.back());
   tensors.pop_back();
 
-  int64_t* miscItems = miscTensor.storage().data<int64_t>();
-  int64_t id = miscItems[0];
-  MessageType type = MessageType(miscItems[1]);
+  int64_t id = idTensor.storage().data<int64_t>()[0];
 
   std::vector<char> payload(payloadTensor.numel());
 
@@ -66,7 +63,7 @@
       stop_(false),
       pg_(std::move(pg)),
       nextId_(0),
-      sendMutexes_(new std::mutex[pg_->getSize()]),
+      sendMutexes_(pg_->getSize()),
       threadPool_(numSendRecvThreads) {
   TORCH_CHECK(nameMap_.size() > 1, "ProcessGroupAgent requires world_size to "
       "be at least 2, but got ", nameMap_.size());
@@ -81,11 +78,7 @@
   for (auto& entry : nameMap_) {
     names_[entry.second] = entry.first;
   }
-<<<<<<< HEAD
-=======
   PythonRpcHandler::init();
-  sendThread_ = std::thread(&ProcessGroupAgent::sendLoop, this);
->>>>>>> 59094c40
   listenerThread_ = std::thread(&ProcessGroupAgent::listenLoop, this);
 }
 
@@ -98,7 +91,7 @@
   //    effort to fix this problem).
   sync();
   int dst = (pg_->getRank() + 1) % pg_->getSize();
-  enqueueSend(RpcWork(dst, Message({}, {}, MessageType::SHUTDOWN)));
+  enqueueSend(SendWork(dst, Message({}, {}, MessageType::SHUTDOWN)));
   threadPool_.waitWorkComplete();
   listenerThread_.join();
 }
@@ -138,13 +131,14 @@
     future->markCompleted();
   }
 
-  enqueueSend(RpcWork(dstRank, std::move(message)));
+  enqueueSend(SendWork(dstRank, std::move(message)));
   return future;
 }
 
-void ProcessGroupAgent::enqueueSend(RpcWork work) {
+void ProcessGroupAgent::enqueueSend(SendWork work) {
+  // NB: this can be changed to use a native move capture when moved to C++14
   threadPool_.run(std::bind(
-    [&](const RpcWork& work) {
+    [&](const SendWork& work) {
       std::stringstream ss;
       serialize(work.message_, ss);
       std::string str = ss.str();
@@ -154,65 +148,72 @@
           {
             (int64_t)pg_->getRank(),
             (int64_t)str.length(),
+            (int64_t)work.message_.type()
           }, {torch::kLong})
       };
 
       // ProcessGroup is not thread-safe when sending with the same tag, hence
       // the lock
-      std::unique_lock<std::mutex> lock(sendMutexes_.get()[work.rank_]);
-      pg_->send(preamble, work.rank_, work.rank_ /* channelTag */)->wait();
-      std::vector<torch::Tensor> payload =
-          {torch::from_blob((void *)str.c_str(), str.length(), {torch::kChar})};
-      pg_->send(payload, work.rank_, work.rank_ /* channelTag */)->wait();
-      lock.unlock();
-    },
-    std::move(work)
-  ));
-}
-
-void ProcessGroupAgent::enqueueRecv(RpcWork work) {
-  threadPool_.run(std::bind(
-    [&](RpcWork& work) {
-      if (work.message_.isRequest()) {
-        cb_(names_[work.rank_], std::move(work.message_), *this);
-      } else if (work.message_.isResponse()) {
-        auto id = work.message_.id();
-        {
-          std::lock_guard<std::mutex> lock{futureMutex_};
-          futures_[id]->markCompleted(std::move(work.message_));
-          futures_.erase(id);
-        }
-      } else {
-        AT_ERROR("unrecognized message type ", work.message_.type());
+      std::lock_guard<std::mutex> lock(sendMutexes_[work.to_]);
+      pg_->send(preamble, work.to_, work.to_ /* channelTag */)->wait();
+      if (work.message_.type() != MessageType::SHUTDOWN) {
+        std::vector<torch::Tensor> payload ={
+            torch::from_blob((void *)str.c_str(), str.length(), {torch::kChar})
+        };
+        pg_->send(payload, work.to_, work.to_ /* channelTag */)->wait();
       }
     },
     std::move(work)
   ));
 }
 
+void ProcessGroupAgent::enqueueRecv(RecvWork work) {
+  threadPool_.run(std::bind(
+    [&](RecvWork& work) {
+
+      torch::Tensor& payload = work.payload_;
+      std::stringstream ss(std::string(
+        (char*)payload.storage().data<signed char>(), payload.numel()));
+
+      Message message = deserialize(work.type_, ss);
+
+      if (message.isRequest()) {
+        cb_(names_[work.from_], std::move(message), *this);
+      } else if (message.isResponse()) {
+        auto id = message.id();
+        {
+          std::lock_guard<std::mutex> lock{futureMutex_};
+          futures_[id]->markCompleted(std::move(message));
+          futures_.erase(id);
+        }
+      } else {
+        // TODO: pass the error back to the caller instead of crashing here.
+        AT_ERROR("unrecognized message type ", message.type());
+      }
+    },
+    std::move(work)
+  ));
+}
+
 void ProcessGroupAgent::listenLoop() {
   while (true) {
-    // rank, tensor size
-    std::vector<torch::Tensor> preamble = {torch::empty({2}, {torch::kInt64})};
+    // rank, tensor size, message type
+    std::vector<torch::Tensor> preamble = {torch::empty({3}, {torch::kInt64})};
     pg_->recvAnysource(preamble, pg_->getRank())->wait();
     int64_t* preamble_items = preamble.front().storage().data<int64_t>();
 
     auto srcRank = preamble_items[0];
     auto size = preamble_items[1];
+    MessageType type = MessageType(preamble_items[2]);
+
+    if (type == MessageType::SHUTDOWN) {
+      return;
+    }
 
     std::vector<torch::Tensor> tensors = {torch::empty({size}, {torch::kChar})};
     pg_->recv(tensors, srcRank, pg_->getRank())->wait();
 
-    std::stringstream ss(std::string(
-      (char*)tensors[0].storage().data<signed char>(), tensors[0].numel()));
-
-    Message message = deserialize(ss);
-
-    if (message.isShutdown()) {
-      return;
-    }
-
-    enqueueRecv(RpcWork(srcRank, std::move(message)));
+    enqueueRecv(RecvWork(srcRank, type, std::move(tensors[0])));
   }
 }
 
