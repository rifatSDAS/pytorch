#pragma once

#include <exception>
#include <string>
#include <memory>
#include <queue>
#include <mutex>

#include <c10/util/Exception.h>
#include <torch/csrc/THP_export.h>
<<<<<<< HEAD
#include <torch/csrc/WindowsTorchApiMacro.h>
#include <torch/csrc/utils/auto_gil.h>
=======
#include <torch/csrc/utils/auto_gil.h>
#include <torch/csrc/jit/script/jit_exception.h>
#include <torch/csrc/WindowsTorchApiMacro.h>
#include <c10/util/StringUtil.h>
>>>>>>> 821f8bfc

/// NOTE [ Conversion Cpp Python Warning ]
/// The warning handler cannot set python warnings immediately
/// as it requires acquirering the GIL (potential deadlock)
/// and would need to cleanly exit if the warning raised a
/// python error. To solve this, we buffer the warnings and
/// process them when we go back to python.
/// This requires the two try/catch blocks below to handle the
/// following cases:
///   - If there is no Error raised in the inner try/catch, the
///     bufferred warnings are processed as python warnings.
///     - If they don't raise an error, the function process with the
///       original return code.
///     - If any of them raise an error, the error is set (PyErr_*) and
///       the destructor will raise a cpp exception python_error() that
///       will be caught by the outer try/catch that will be able to change
///       the return value of the function to reflect the error.
///   - If an Error was raised in the inner try/catch, the inner try/catch
///     must set the python error. The buffered warnings are then
///     processed as cpp warnings as we cannot predict before hand
///     whether a python warning will raise an error or not and we
///     cannot handle two errors at the same time.
/// This advanced handler will only be used in the current thread.
/// If any other thread is used, warnings will be processed as
/// cpp warnings.
#define HANDLE_TH_ERRORS                                             \
  try {                                                              \
    torch::PyWarningHandler __enforce_warning_buffer;                \
    try{

#define CATCH_TH_ERRORS(retstmnt)                                    \
    catch (python_error & e) {                                       \
      retstmnt;                                                      \
    }                                                                \
    catch (const c10::IndexError& e) {                               \
      auto msg = torch::processErrorMsg(e.what_without_backtrace()); \
      PyErr_SetString(PyExc_IndexError, msg.c_str());                \
      retstmnt;                                                      \
    }                                                                \
    catch (const c10::Error& e) {                                    \
      auto msg = torch::processErrorMsg(e.what_without_backtrace()); \
      PyErr_SetString(PyExc_RuntimeError, msg.c_str());              \
      retstmnt;                                                      \
    }                                                                \
    catch (torch::PyTorchError & e) {                                \
      auto msg = torch::processErrorMsg(e.what());                   \
      PyErr_SetString(e.python_type(), msg.c_str());                 \
      retstmnt;                                                      \
    }                                                                \
    catch (const std::exception& e) {                                \
      auto msg = torch::processErrorMsg(e.what());                   \
      PyErr_SetString(PyExc_RuntimeError, msg.c_str());              \
      retstmnt;                                                      \
    }

#define END_HANDLE_TH_ERRORS_PYBIND                                      \
    }                                                                    \
    catch (py::error_already_set & e) {                                  \
      /* Unpack already stored error to be detectable by warning code */ \
      e.restore();                                                       \
      throw;                                                             \
    }                                                                    \
    catch (py::builtin_exception & e) {                                  \
      /* Unpack already stored error to be detectable by warning code */ \
      e.set_error();                                                     \
      throw;                                                             \
    }                                                                    \
    catch (torch::jit::JITException & e) {                               \
      /* Special case for JITException that are explicitly unpacked by */\
      /* pybind. Set a temporary python error to be detectable by */     \
      /* warning code */                                                 \
      PyErr_SetString(PyExc_RuntimeError, "JITException");               \
      throw;                                                             \
    }                                                                    \
    CATCH_TH_ERRORS(throw)                                               \
  }                                                                      \
  catch (py::error_already_set & e) {                                    \
    /* Repack already stored error */                                    \
    throw py::error_already_set();                                       \
  }                                                                      \
  catch (py::builtin_exception & e) {                                    \
    /* Repack already stored error */                                    \
    throw py::error_already_set();                                       \
  }                                                                      \
  catch (torch::jit::JITException & e) {                                 \
    /* Special case for JITException that are explicitly unpacked by */  \
    /* pybind. Clear the temporary error message we used */              \
    PyErr_Clear();                                                       \
    throw;                                                               \
  }                                                                      \
  CATCH_TH_ERRORS(throw py::error_already_set())

#define END_HANDLE_TH_ERRORS_RET(retval)                             \
    }                                                                \
    CATCH_TH_ERRORS(return retval)                                   \
  }                                                                  \
  CATCH_TH_ERRORS(return retval)

#define END_HANDLE_TH_ERRORS END_HANDLE_TH_ERRORS_RET(nullptr)

extern PyObject *THPException_FatalError;

// Throwing this exception means that the python error flags have been already
// set and control should be immediately returned to the interpreter.
struct python_error : public std::exception {
  python_error() : type(nullptr), value(nullptr), traceback(nullptr) {}

  python_error(const python_error& other)
      : type(other.type),
        value(other.value),
        traceback(other.traceback),
        message(other.message) {
    AutoGIL gil;
    Py_XINCREF(type);
    Py_XINCREF(value);
    Py_XINCREF(traceback);
  }

  python_error(python_error&& other) {
    type = other.type;
    value = other.value;
    traceback = other.traceback;
    message = std::move(other.message);
    other.type = nullptr;
    other.value = nullptr;
    other.traceback = nullptr;
  }

  ~python_error() override {
    if (type || value || traceback) {
      AutoGIL gil;
      Py_XDECREF(type);
      Py_XDECREF(value);
      Py_XDECREF(traceback);
    }
  }

  virtual const char* what() const noexcept override {
    return message.c_str();
  }

  void build_message() {
    // Ensure we have the GIL.
    AutoGIL gil;

    // No errors should be set when we enter the function since PyErr_Fetch
    // clears the error indicator.
    TORCH_INTERNAL_ASSERT(!PyErr_Occurred());

    // Default message.
    message = "python_error";

    // Try to retrieve the error message from the value.
    if (value != nullptr) {
      // Reference count should not be zero.
      TORCH_INTERNAL_ASSERT(value->ob_refcnt > 0);

      PyObject* pyStr = PyObject_Str(value);
      if (pyStr != nullptr) {
        PyObject* encodedString =
            PyUnicode_AsEncodedString(pyStr, "utf-8", "strict");
        if (encodedString != nullptr) {
          char* bytes = PyBytes_AS_STRING(encodedString);
          if (bytes != nullptr) {
            // Set the message.
            message = std::string(bytes);
          }
          Py_XDECREF(encodedString);
        }
        Py_XDECREF(pyStr);
      }
    }

    // Clear any errors since we don't want to propagate errors for functions
    // that are trying to build a string for the error message.
    PyErr_Clear();
  }

  /** Saves the exception so that it can be re-thrown on a different thread */
  inline void persist() {
    if (type) return; // Don't overwrite exceptions
    // PyErr_Fetch overwrites the pointers
    AutoGIL gil;
    Py_XDECREF(type);
    Py_XDECREF(value);
    Py_XDECREF(traceback);
    PyErr_Fetch(&type, &value, &traceback);
    build_message();
  }

  /** Sets the current Python error from this exception */
  inline void restore() {
    if (!type) return;
    // PyErr_Restore steals references
    AutoGIL gil;
    Py_XINCREF(type);
    Py_XINCREF(value);
    Py_XINCREF(traceback);
    PyErr_Restore(type, value, traceback);
  }

  PyObject* type;
  PyObject* value;
  PyObject* traceback;
<<<<<<< HEAD

  // Message to return to the user when 'what()' is invoked.
  std::string message;
};
=======
>>>>>>> 821f8bfc

  // Message to return to the user when 'what()' is invoked.
  std::string message;
};

bool THPException_init(PyObject *module);

namespace torch {

THP_CLASS std::string processErrorMsg(std::string str);

// Abstract base class for exceptions which translate to specific Python types
struct PyTorchError : public std::exception {
  virtual PyObject* python_type() = 0;
  const char* what() const noexcept override {
    return msg.c_str();
  }
  std::string msg;
};

// Translates to Python IndexError
struct IndexError : public PyTorchError {
  IndexError(const char *format, ...);
  PyObject* python_type() override {
    return PyExc_IndexError;
  }
};

// Translates to Python TypeError
struct TypeError : public PyTorchError {
  TORCH_API TypeError(const char *format, ...);
  PyObject* python_type() override {
    return PyExc_TypeError;
  }
};

// Translates to Python ValueError
struct ValueError : public PyTorchError {
  ValueError(const char *format, ...);
  PyObject* python_type() override {
    return PyExc_ValueError;
  }
};

// ATen warning handler for Python
struct PyWarningHandler: at::WarningHandler {
public:
/// See NOTE [ Conversion Cpp Python Warning ] for noexcept justification
  TORCH_API PyWarningHandler() noexcept(true);
  TORCH_API ~PyWarningHandler() noexcept(false) override;

  void process(const at::SourceLocation &source_location,
               const std::string &msg) override;

private:
  using warning_buffer_t =
    std::vector<std::pair<c10::SourceLocation, std::string>>;

  warning_buffer_t warning_buffer_;

  at::WarningHandler* prev_handler_;
};

} // namespace torch<|MERGE_RESOLUTION|>--- conflicted
+++ resolved
@@ -8,15 +8,10 @@
 
 #include <c10/util/Exception.h>
 #include <torch/csrc/THP_export.h>
-<<<<<<< HEAD
-#include <torch/csrc/WindowsTorchApiMacro.h>
-#include <torch/csrc/utils/auto_gil.h>
-=======
 #include <torch/csrc/utils/auto_gil.h>
 #include <torch/csrc/jit/script/jit_exception.h>
 #include <torch/csrc/WindowsTorchApiMacro.h>
 #include <c10/util/StringUtil.h>
->>>>>>> 821f8bfc
 
 /// NOTE [ Conversion Cpp Python Warning ]
 /// The warning handler cannot set python warnings immediately
@@ -221,13 +216,6 @@
   PyObject* type;
   PyObject* value;
   PyObject* traceback;
-<<<<<<< HEAD
-
-  // Message to return to the user when 'what()' is invoked.
-  std::string message;
-};
-=======
->>>>>>> 821f8bfc
 
   // Message to return to the user when 'what()' is invoked.
   std::string message;
