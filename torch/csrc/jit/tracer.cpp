#include <torch/csrc/jit/tracer.h>

#include <ATen/Backtrace.h>
#include <ATen/core/Dict.h>
#include <ATen/core/EnableNamedTensor.h>
#include <ATen/core/functional.h>
#include <c10/util/Exception.h>
#include <torch/csrc/autograd/engine.h>
#include <torch/csrc/autograd/function.h>
#include <torch/csrc/autograd/variable.h>
#include <torch/csrc/jit/constants.h>
#include <torch/csrc/jit/passes/dead_code_elimination.h>
#include <torch/csrc/jit/passes/fixup_trace_scope_blocks.h>
#include <torch/csrc/jit/passes/inliner.h>
#include <torch/csrc/jit/passes/lower_tuples.h>
#include <torch/csrc/jit/passes/remove_expands.h>
#include <torch/csrc/jit/script/module.h>
#include <torch/csrc/utils/variadic.h>

#include <memory>
#include <sstream>
#include <string>

namespace torch {
namespace jit {
namespace tracer {

////////////////////////////////////////////////////////////////////////////////
// Recording the traces
////////////////////////////////////////////////////////////////////////////////
namespace detail {

template <typename T>
void genericAddInput(Node* n, T value) {
  Value* v = n->owningGraph()->insertConstant(value);
  recordSourceLocation(v->node());
  n->addInput(v);
}

template <typename T>
void badArgType(const T& v) {
  AT_ERROR(
      "Found an unsupported argument type in the JIT tracer: ",
      c10::demangle_type<T>(),
      ". File a bug report.");
}

thread_local std::shared_ptr<TracingState> tracing_state;
} // namespace detail

std::function<void()> pauseTracing() {
  // NOLINTNEXTLINE
  std::shared_ptr<tracer::TracingState> state = getTracingState();
  tracer::setTracingState(nullptr);

  return [state]() { tracer::setTracingState(state); };
}

void delValueTrace(const IValue& var) {
  getTracingState()->delValue(var);
}
void TracingState::delValue(const IValue& var) {
  for (size_t i = 0; i < env_stack.size(); ++i) {
    auto& value_map = env_stack.at(env_stack.size() - 1 - i);
    auto it = value_map.find(var);
    if (it == value_map.end()) {
      continue;
    }
    value_map.erase(it);
  }
}

// Given a IValue 'var', return the 'node' which represents the instruction
// which computes the value of this variable in the IR.
// Here, we interpret untraced variables as constants that are just embedded
// in the graph.  This is useful to handle code which does things like this
// (from torch.autograd.variable, now moved to C++):
//
//    def mm(self, matrix):
//      output = Variable(self.data.new(self.data.size(0), matrix.data.size(1)))
//      return Addmm.apply(output, self, matrix, 0, 1, True)
//
// Here, mm fakes up a dummy variable with uninitialized data to do an inplace
// update on, but subsequently ignores it because the alpha scaling factor is
// zero. This is one of the cases where a Variable can be created inside of a
// trace, and if we treat it as a constant, everything will work out.
Value* getValueTrace(const IValue& var) {
  return getTracingState()->getValue(var);
}
Value* TracingState::getValue(const IValue& var) {
  // allow tracing of tuples passed to List[Tensor] or Tuple[Tensor...] arguments
  if (var.isTensorList()) {
    return graph
        ->insertNode(graph->createList(
            TensorType::get(),
            fmap(
                var.toTensorListRef(),
                [&](const IValue& val) { return getValue(val); })))
        ->output();
  } else if (var.isTuple()) {
    return graph
        ->insertNode(graph->createTuple(fmap(
            var.toTuple()->elements(),
            [&](const IValue& val) { return getValue(val); })))
        ->output();
  } if (var.isTensor()) {
    auto ten = var.toTensor();
    if (!ten.defined()) {
      Node* n = graph->createNone();
      return graph->insertNode(n)->output();
    }
    for (size_t i = 0; i < env_stack.size(); ++i) {
      auto& value_map = env_stack.at(env_stack.size() - 1 - i);
      auto it = value_map.find(var);
      if (it == value_map.end()) {
        continue;
      }
      if (!it->second->hasDebugName()) {
        auto unique_name = getTracingState()->lookup_var_name_fn(ten);
        if (!unique_name.empty()) {
          it->second->setDebugName(unique_name);
        }
      }
      return it->second;
    }

    // Didn't find it. Bake in a constant
    if (ten.is_variable() && ten.requires_grad()) {
      pauseTracing();
      std::ostringstream oss;
      oss << "Cannot insert a Tensor that requires grad as a constant. "
          << "Consider making it a parameter or input, or detaching the gradient\n"
          << "Tensor:\n"
          << ten;
      throw std::runtime_error(oss.str());
    }

    Value* constant = graph->insertConstant(ten);
    recordSourceLocation(constant->node());
    constant->inferTypeFrom(ten);
    auto it = env_stack.back().emplace(var, constant);
    return it.first->second;
  } else if (var.isFuture() || var.isObject()) {
    for (size_t i = 0; i < env_stack.size(); ++i) {
      auto& future_map = env_stack.at(env_stack.size() - 1 - i);
      auto it = future_map.find(var);
      if (it == future_map.end()) {
        continue;
      }
      return it->second;
    }
    std::ostringstream oss;
    if (var.isFuture()) {
      oss << "Tried to trace Future or Object that the tracer was not aware of.";
    } else {
      oss << "Tried to trace " << var << " but it is not part of the active trace. Modules that are called during a trace"
      << " must be registered as submodules of the thing being traced.";
    }
    throw std::runtime_error(oss.str());
  } else {
    // If the values are non-tensors, we try to create constants
    // and bake those constants into the traced graph
    auto constant = tryInsertConstant(*graph, var);
    if (constant) {
      recordSourceLocation(constant.value()->node());
      return *constant;
    }
    std::ostringstream os;
    os << "Tracer cannot get value trace for type " << var.tagKind() << ". "
       << "The below value could not be materialized as a constant:\n"
       << var;
    throw std::runtime_error(os.str());
  }
}
bool TracingState::hasValue(const IValue& var) const {
  for(const auto & frame : env_stack) {
    if (frame.count(var)) {
      return true;
    }
  }
  return false;
}


Value* TracingState::getOutput(const IValue& iv, size_t i) {
   if (iv.isTensor()) {
     at::Tensor var = iv.toTensor();
     if (!var.defined()) {
       Node* n = graph->createNone();
       return graph->insertNode(n)->output();
     }

     auto &value_map = getTracingState()->env_stack.back();
     auto it = value_map.find(iv);
     if (it == value_map.end()) {
       std::ostringstream os;
       os << "output " << i << " (" << var << ") of traced region did not have observable "
          << "data dependence with trace inputs; this probably indicates your "
             "program "
          << "cannot be understood by the tracer.";
       throw std::runtime_error(os.str());
     }
     return it->second;
  } else if (iv.isTuple()) {
    auto tuple = iv.toTuple()->elements();
    auto tuple_node = graph->createTuple(
        fmap(tuple, [&](const IValue& ival) { return getOutput(ival, i); }));
    graph->insertNode(tuple_node);
    return tuple_node->output();
  } else {
    AT_ERROR(
        "Only tensors or tuples of tensors can be output from traced functions");
  }
}

// XXX: this function mutates input
static IValue addInput(const std::shared_ptr<TracingState> & state, const IValue& input, const TypePtr& type, Value* value) {
  value->setType(type);
  if (type->isSubtypeOf(TensorType::get())) {
    auto input_tensor = input.toTensor();
    auto name = Variable(input_tensor).name();
    if (state->hasValue(input)) {
      input_tensor = input_tensor.view(input_tensor.sizes());
    }
    value->setDebugName(name);
    state->setValue(input_tensor, value);
    return input_tensor;
  } else if (auto tuple_type = type->cast<TupleType>()) {
    auto unpack_node =
        state->graph->insertNode(state->graph->createTupleUnpack(value));
    auto elem_values = unpack_node->outputs();
    auto elem_types = tuple_type->elements();
    auto tuple = input.toTuple();
    auto elems = tuple->elements();
    size_t num_elems = elems.size();
    AT_ASSERT(
        elem_values.size() == num_elems && elem_types.size() == num_elems);
    for (size_t i = 0; i < num_elems; ++i) {
      elems[i] = addInput(state, elems.at(i), elem_types[i], elem_values[i]);
    }
    return std::move(tuple);
  } else if (auto dict_type = type->cast<DictType>()) {
    auto dict = input.toGenericDict();

    auto dict_size = dict.size();
    auto unpack_to_list = state->graph->insert(aten::values, {value});
    auto list_unpack = state->graph->createListUnpack(unpack_to_list, dict_size);
    auto unpack_node = state->graph->insertNode(list_unpack);
    auto elem_values = unpack_node->outputs();

    const auto order = iterationOrder(dict);
    AT_ASSERT(order.size() == elem_values.size());

    size_t i = 0;
    for (const auto &pair : order) {
      dict.insert_or_assign(pair.first, addInput(state, pair.second, dict_type->getValueType(), elem_values[i++]));
    }

    return std::move(dict);
  } else if (auto list_type = type->cast<ListType>()) {
    size_t num_elems = input.isGenericList() ? input.toGenericListRef().size()
                                             : input.toTensorListRef().size();
    auto list_unpack = state->graph->insertNode(state->graph->createListUnpack(value, num_elems));
    auto unpack_outputs = list_unpack->outputs();

    if (input.isTensorList()) {
      auto elems = input.toTensorList();
      for (size_t i = 0; i < num_elems; i++) {
        elems[i] = addInput(state, elems.get(i), list_type->getElementType(), unpack_outputs[i]).toTensor();
      }
      return elems;
    } else {
      auto elems = input.toGenericList();
      for (size_t i = 0; i < num_elems; i++) {
        elems[i] = addInput(state, elems.get(i), list_type->getElementType(), unpack_outputs[i]);
      }
      return elems;
    }
  } else {
    AT_ERROR(
        "Only tensors or (possibly nested) dict or tuples of tensors can be "
        "inputs to traced functions. Got ", type->python_str());
  }
}

static void gatherParametersAndBuffers(
    const std::shared_ptr<TracingState>& state,
    Value* self_value,
    const script::Module& self,
    const std::string& prefix) {
  Graph& g = *self_value->owningGraph();

  state->setValue(self.module_object(), self_value);

  auto self_ty = self.type();
  for (const script::NameValue& s : self.get_slots()) {
    auto qualname = prefix + "." + s.name;
    Value* trace_get_attr = g.insertNode(g.create(prim::TracedAttr))
                                ->s_(attr::scope, qualname)
                                ->output()
                                ->setType(s.value.type());
    if (s.value.type()->isSubtypeOf(TensorType::get())) {
<<<<<<< HEAD
      addInput(state, s.value, s.value.type(), trace_get_attr);
    } else if (self_ty->is_module(self_ty->getAttributeSlot(s.name))) {
=======
      addInput(
          state, s.value, s.value.type(), g.insertGetAttr(self_value, s.name));
    } else if (self_ty->getAttribute(s.name)->is_module()) {
>>>>>>> c4ec89e6
      gatherParametersAndBuffers(
          state, trace_get_attr, script::Module(s.value.toObject()), qualname);
    }
  }
}

std::pair<std::shared_ptr<TracingState>, Stack> trace(
    Stack inputs,
    const std::function<Stack(Stack)>& traced_fn,
    std::function<std::string(const Variable&)> var_name_lookup_fn,
    bool force_outplace,
    script::Module* self) {
  try {
    // Start tracing, treating 'inputs' as inputs to the trace, which can be
    // varied on subsequent invocations of the trace.  Any other variables
    // will be treated as constants.
    if (isTracing()) {
      AT_ERROR("Tracing can't be nested");
    }
    auto state = std::make_shared<TracingState>();
    setTracingState(state);

    // if we are a module, then make sure the modules parameters are in the map
    // and mapped to accesses to the self object
    if (self) {
      Value* self_value =
          state->graph->insertInput(0, "self")->setType(self->module_object()->type());
      gatherParametersAndBuffers(state, self_value, *self, {"__module"});
    }

    for (IValue& input : inputs) {
      input = addInput(state, input, input.type(), state->graph->addInput());
    }
    auto graph = state->graph;

    getTracingState()->lookup_var_name_fn = std::move(var_name_lookup_fn);
    getTracingState()->force_outplace = force_outplace;

    // Invoke the traced function
    auto out_stack = traced_fn(inputs);

    // Exit a trace, treating 'out_stack' as the outputs of the trace.  These
    // are the variables whose values will be computed upon subsequent
    // invocations of the trace.
    size_t i = 0;
    for (auto& output : out_stack) {
      // NB: The stack is in "reverse" order, so when we pass the diagnostic
      // number we need to flip it based on size.
      state->graph->registerOutput(state->getOutput(output, out_stack.size() - i));
      i++;
    }
    setTracingState(nullptr);

    if (script::getInlineEverythingMode()) {
      Inline(*graph);
    }
    FixupTraceScopeBlocks(graph, self);

    return {state, out_stack};
  } catch (...) {
    tracer::abandon();
    throw;
  }
}

// Abort tracing. Used to reset the state in case of errors.
void abandon() {
  setTracingState(nullptr);
}

void setValueTrace(const IValue& v, Value* value) {
  return getTracingState()->setValue(v, value);
}
void TracingState::setValue(const IValue& v, Value* value) {
  if (v.isTensor()) {
    auto var = v.toTensor();
    AT_ASSERT(var.defined());
    env_stack.back()[v] = value;
  } else if (v.isTensorList()) {
    auto outputs = v.toTensorList();
    Node* unpack_node =
        graph->insertNode(graph->createListUnpack(value, outputs.size()));
    for (size_t i = 0; i < outputs.size(); ++i) {
      setValue(outputs.get(i), unpack_node->outputs()[i]);
    }
  } else if (v.isTuple()) {
    auto outputs = v.toTuple()->elements();
    Node* unpack_node = graph->insertNode(graph->createTupleUnpack(value));
    for (size_t i = 0; i < outputs.size(); ++i) {
      setValue(outputs[i], unpack_node->outputs()[i]);
    }
  } else if (v.isGenericList()) {
    auto elements = v.toGenericListRef();
    Node* unpack_node =
        graph->insertNode(graph->createListUnpack(value, elements.size()));
    for (size_t i = 0; i < elements.size(); ++i) {
      setValue(elements[i], unpack_node->outputs()[i]);
    }
  } else if (v.isFuture() || v.isObject()) {
    env_stack.back()[v] = value;
  } else {
    std::ostringstream os;
    os << "Tracer cannot set value trace for type " << v.tagKind() << ". "
       << "Supported types are tensor, tensor list, and tuple of tensors.";
    throw std::runtime_error(os.str());
  }
}

void addInputs(Node* n, const char* name, int64_t value) {
  using ArgumentStash = jit::tracer::ArgumentStash;
  if (ArgumentStash::hasValue(name)) {
    Value* v = ArgumentStash::popValue(name);
    n->addInput(v);
  } else {
    detail::genericAddInput(n, value);
  }
}

void addInputs(Node* n, const char* name, c10::optional<int64_t> value) {
  if (value) {
    detail::genericAddInput(n, *value);
  } else {
    Graph* g = n->owningGraph();
    Value* none = g->insertNode(g->createNone())->output();
    n->addInput(none);
  }
}
void addInputs(Node* n, const char* name, bool value) {
  detail::genericAddInput(n, value);
}
void addInputs(Node* n, const char* name /* unused */, const c10::optional<bool>& value) {
  if (value) {
    detail::genericAddInput(n, *value);
  } else {
    Graph* g = n->owningGraph();
    Value* none = g->insertNode(g->createNone())->output();
    n->addInput(none);
  }
}
void addInputs(Node* n, const char* name, double value) {
  detail::genericAddInput(n, value);
}
void addInputs(Node* n, const char* name, const at::Scalar& value) {
  using ArgumentStash = jit::tracer::ArgumentStash;
  if (ArgumentStash::hasValue(name)) {
    Value* v = ArgumentStash::popValue(name);
    n->addInput(v);
  } else {
    detail::genericAddInput(n, value);
  }
}
void addInputs(
    Node* n,
    const char* name,
    const c10::optional<at::Scalar>& value) {
  if (value) {
    detail::genericAddInput(n, *value);
  } else {
    Graph* g = n->owningGraph();
    Value* none = g->insertNode(g->createNone())->output();
    n->addInput(none);
  }
}
void addInputs(Node* n, const char* name, const std::string& value) {
  detail::genericAddInput(n, value);
}
void addInputs(Node* n, const char* name, const at::Tensor& value) {
  n->addInput(getValueTrace(value));
}
void addInputs(Node* n, const char* name, at::Generator* value) {
  if (value) {
    detail::badArgType(value);
  }
  Graph* g = n->owningGraph();
  Value* undef_gen = g->insertNode(g->createNone())->output();
  n->addInput(undef_gen);
}
void addInputs(Node* n, const char* name, at::Device value) {
  detail::genericAddInput(n, value);
}
void addInputs(Node* n, const char* name, at::Layout value) {
  detail::genericAddInput(n, static_cast<int64_t>(value));
}
void addInputs(Node* n, const char* name, at::ScalarType value) {
  detail::genericAddInput(n, static_cast<int64_t>(value));
}
void addInputs(Node* n, const char* name, at::MemoryFormat value) {
  detail::genericAddInput(n, static_cast<int64_t>(value));
}
void addInputs(
    Node* n,
    const char* name,
    const c10::optional<at::MemoryFormat>& value) {
  if (value) {
    detail::genericAddInput(n, static_cast<int64_t>(*value));
  } else {
    Graph* g = n->owningGraph();
    Value* none = g->insertNode(g->createNone())->output();
    n->addInput(none);
  }
}
#ifdef BUILD_NAMEDTENSOR
void addInputs(
    Node* n,
    const char* name,
    c10::optional<at::DimnameList> value) {
  TORCH_CHECK(false, "NYI: Named tensors are not supported with the tracer");
}
#endif
void addInputs(
    Node* n,
    const char* name,
    const c10::optional<at::ScalarType>& value) {
  if (value.has_value()) {
    detail::genericAddInput(n, static_cast<int64_t>(*value));
  } else {
    Graph* g = n->owningGraph();
    Value* none = g->insertNode(g->createNone())->output();
    n->addInput(none);
  }
}

void addInputs(
    Node* n,
    const char* name,
    at::TensorList value,
    bool allow_undefined) {
  Graph* g = n->owningGraph();
  Node* list_node = nullptr;
  if (allow_undefined) {
    // if allow undefined, we create a list of optional tensors
    list_node = g->insertNode(
        g->createList(OptionalType::ofTensor(), fmap(value, getValueTrace)));
  } else {
    list_node = g->insertNode(
        g->createList(TensorType::get(), fmap(value, getValueTrace)));
  }
  n->addInput(list_node->output());
}

void addInputs(Node* n, const char* name, const at::TensorOptions& options) {
  // [TensorOptions in script] - update this when you change how we schematize
  // TensorOptions
  addInputs(n, name, at::typeMetaToScalarType(options.dtype()));
  addInputs(n, name, options.layout());
  addInputs(n, name, options.device());
  addInputs(n, name, options.pinned_memory());
}

void addInputs(Node* n, const char* name, at::IntArrayRef value) {
  using ArgumentStash = jit::tracer::ArgumentStash;
  std::vector<Value*> info = ArgumentStash::hasIntArrayRef(name)
      ? ArgumentStash::popIntArrayRef(name)
      : ArgumentStash::IntArrayRefTrace(value.size());

  auto& g = getTracingState()->graph;
  for (size_t i = 0; i < info.size(); ++i) {
    if (info[i] != nullptr)
      continue;
    info[i] = g->insertConstant(value[i]);
    recordSourceLocation(info[i]->node());
  }
  for (jit::Value* v : info) {
    if (*v->type() != *jit::IntType::get()) {
      throw std::runtime_error(
          "Type mismatch in setposattr for IntArrayRef. Check that your program "
          "is valid without tracing, and please file a bug report if it is.");
    }
  }
  n->addInput(
      g->insertNode(g->createList(jit::IntType::get(), info))->output());
}

void addInputs(Node* n, const char* name, const ArrayRef<double>& value) {
  AT_ERROR("Tracing float lists currently not supported!");
}

void addInputs(Node* n, const char* name, const std::vector<double>& value) {
  AT_ERROR("Tracing float lists currently not supported!");
}

void addOutput(Node* node, const at::Tensor& output) {
  setOutput(node->addOutput(), output);
}

void setOutput(Value* value, const at::Tensor& output) {
  if (output.defined()) {
    value->inferTypeFrom(output);
    setValueTrace(autograd::as_variable_ref(output), value);
  }
}

void addOutput(Node* node, const std::vector<at::Tensor>& outputs) {
  Value* value = node->addOutput()->setType(ListType::ofTensors());
  Graph* graph = node->owningGraph();
  Node* unpack_node = graph->insertNode(
      graph->create(prim::ListUnpack, {value}, outputs.size()));
  for (size_t i = 0; i < outputs.size(); ++i) {
    Value* output_val = unpack_node->outputs()[i];
    output_val->inferTypeFrom(outputs[i]);
    setValueTrace(outputs[i], output_val);
  }
}

const std::shared_ptr<TracingState>& getTracingState() {
  return detail::tracing_state;
}

void setTracingState(std::shared_ptr<TracingState> state) {
  detail::tracing_state = std::move(state);
}

TracingState::TracingState()
    : graph(new Graph()), env_stack{Frame()} {}

TracingState::~TracingState() = default;

autograd::Variable getSizeOf(const autograd::Variable& var, int64_t dim) {
  auto& tracing_state = getTracingState();
  auto& graph = tracing_state->graph;

  Variable size_var;
  {
    // Make sure this scalar to tensor isn't traced!
    at::AutoNonVariableTypeMode guard;
    size_var =
        autograd::make_variable(scalar_to_tensor(at::Scalar(var.size(dim))));
  }
  auto* value = getValueTrace(var);
  auto dim_val = graph->insertConstant(dim);
  recordSourceLocation(dim_val->node());
  auto* node = graph->insertNode(graph->create(aten::size, {value, dim_val}));
  recordSourceLocation(node);
  node->output()->setType(jit::IntType::get());

  auto ten =
      graph->insertNode(graph->createNumToTensor(node->output()))->output();
  setValueTrace(size_var, ten);
  return size_var;
}

void ensureUniqueIfOutOfPlaced(const char* name, const at::Tensor& tensor) {
  auto& state = getTracingState();
  if (state && state->force_outplace == false) {
    // If we're not converting in-place ops to out-of-place, this check is
    // unnecessary
    return;
  }
  auto aliases = tensor.storage().use_count();
  if (isTracing() && aliases > 1) {
    std::stringstream ss;
    ss << "There are " << aliases
       << " live references to the data region being modified when tracing in-place operator "
       << name
       << ". This might cause the trace to be incorrect, because all other views "
       << "that also reference this data will not reflect this change in the trace! "
       << "On the other hand, if all other views use the same memory chunk, but are disjoint (e.g. "
       << "are outputs of torch.split), this might still be safe.";
    warn(ss.str().c_str());
  }
}

////////////////////////////////////////////////////////////////////////////////
// Argument stash
////////////////////////////////////////////////////////////////////////////////
thread_local ArgumentStash ArgumentStash::stash;

void ArgumentStash::stashIntArrayRefElem(
    const std::string& arg_name,
    size_t size,
    size_t idx,
    const Variable& var) {
  // TODO: check type?
  if (!isTracing())
    return;
  auto& list_trace = stash.intlists.emplace(arg_name, size).first->second;
  AT_ASSERT(size == list_trace.size());
  AT_ASSERT(idx < list_trace.size());
  AT_ASSERT(list_trace[idx] == nullptr);

  Value* ten = getValueTrace(var);
  auto& g = *ten->owningGraph();
  WithInsertPoint guard(ten->node()->next());
  auto prim = g.insert(aten::Int, {ten});
  list_trace[idx] = prim;
}

void ArgumentStash::stashValue(
    const std::string& arg_name,
    size_t idx,
    const Variable& var,
    const TypePtr& type) {
  if (!isTracing())
    return;

  Value* ten = getValueTrace(var);
  WithInsertPoint guard(ten->node()->next());
  auto& g = *ten->owningGraph();

  if (type == IntType::get()) {
    ten = g.insert(aten::Int, {ten});
  } else if (type == FloatType::get()) {
    ten = g.insert(aten::Float, {ten});
  } else if (type == NumberType::get()) {
    ten = g.insert(prim::ImplicitTensorToNum, {ten});
  }

  stash.values.emplace(arg_name, ten);
}

////////////////////////////////////////////////////////////////////////////////
// Stack trace recording
////////////////////////////////////////////////////////////////////////////////
// no python present so we just do not record source information
void defaultRecordSourceLocation(Node* n) {}
std::atomic<decltype(&defaultRecordSourceLocation)> record_source_location(
    defaultRecordSourceLocation);
void recordSourceLocation(Node* n) {
  return record_source_location.load()(n);
}
void setRecordSourceLocation(void (*v)(Node*)) {
  record_source_location.store(v);
}

void defaultWarn(const std::string& str) {
  AT_WARN(str);
}
std::atomic<warn_fn_type> warn_callback{defaultWarn};

const char* WARN_PYTHON_DATAFLOW =
    " might cause the trace to be incorrect. We can't record the data flow of "
    "Python values, so this value will be treated as a constant in the future. "
    "This means that the trace might not generalize to other inputs!";
const char* WARN_CONSTRUCTOR =
    " results are registered as constants in the trace. You can safely ignore this "
    "warning if you use this function to create tensors out of constant variables "
    "that would be the same every time you call this function. In any other case, "
    "this might cause the trace to be incorrect.";
const char* WARN_RESIZE =
    " can't be represented in the JIT at the moment, so we won't connect any uses of "
    "this value with its current trace. If you happen to use it again, it will show "
    "up as a constant in the graph.";

// XXX: _kind can be a nullptr
void _do_warn(const char* _reason, const char* _kind) {
  std::string reason{_reason};
  std::string kind{_kind ? _kind : ""};
  std::ostringstream s;
  s << reason << kind;
  warn_callback.load()(s.str());
}

void setWarn(warn_fn_type fn) {
  warn_callback.store(fn);
}
} // namespace tracer
} // namespace jit
} // namespace torch<|MERGE_RESOLUTION|>--- conflicted
+++ resolved
@@ -300,14 +300,9 @@
                                 ->output()
                                 ->setType(s.value.type());
     if (s.value.type()->isSubtypeOf(TensorType::get())) {
-<<<<<<< HEAD
-      addInput(state, s.value, s.value.type(), trace_get_attr);
-    } else if (self_ty->is_module(self_ty->getAttributeSlot(s.name))) {
-=======
       addInput(
-          state, s.value, s.value.type(), g.insertGetAttr(self_value, s.name));
+          state, s.value, s.value.type(), trace_get_attr);
     } else if (self_ty->getAttribute(s.name)->is_module()) {
->>>>>>> c4ec89e6
       gatherParametersAndBuffers(
           state, trace_get_attr, script::Module(s.value.toObject()), qualname);
     }
