--- conflicted
+++ resolved
@@ -82,7 +82,31 @@
   return torch::softplus(input, options.beta(), options.threshold());
 }
 
-<<<<<<< HEAD
+inline Tensor softshrink(const Tensor& input, const SoftshrinkOptions& options) {
+  return torch::softshrink(input, options.lambda());
+}
+
+inline Tensor softsign(const Tensor& input) {
+  return input / (input.abs() + 1);
+}
+
+inline Tensor tanh(const Tensor& input) {
+  TORCH_WARN("nn.functional.tanh is deprecated. Use torch.tanh instead.");
+  return input.tanh();
+}
+
+inline Tensor tanhshrink(const Tensor& input) {
+  return input - input.tanh();
+}
+
+inline Tensor threshold(Tensor& input, const ThresholdOptions& options) {
+  if (options.inplace()) {
+    return torch::threshold_(input, options.threshold(), options.value());
+  } else {
+    return torch::threshold(input, options.threshold(), options.value());
+  }
+}
+
 inline Tensor multi_head_attention_forward(
   const Tensor& query,
   const Tensor& key,
@@ -170,31 +194,6 @@
 
   }
   return {};
-=======
-inline Tensor softshrink(const Tensor& input, const SoftshrinkOptions& options) {
-  return torch::softshrink(input, options.lambda());
-}
-
-inline Tensor softsign(const Tensor& input) {
-  return input / (input.abs() + 1);
-}
-
-inline Tensor tanh(const Tensor& input) {
-  TORCH_WARN("nn.functional.tanh is deprecated. Use torch.tanh instead.");
-  return input.tanh();
-}
-
-inline Tensor tanhshrink(const Tensor& input) {
-  return input - input.tanh();
-}
-
-inline Tensor threshold(Tensor& input, const ThresholdOptions& options) {
-  if (options.inplace()) {
-    return torch::threshold_(input, options.threshold(), options.value());
-  } else {
-    return torch::threshold(input, options.threshold(), options.value());
-  }
->>>>>>> 991fb06e
 }
 
 } // namespace functional
