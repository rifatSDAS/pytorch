#pragma once

#include <ATen/ExpandUtils.h>
#include <torch/nn/options/loss.h>

namespace torch {
namespace nn {
namespace functional {

namespace detail {
inline Tensor l1_loss(
    const Tensor& input,
    const Tensor& target,
    L1LossFuncOptions::reduction_t reduction) {
  return torch::l1_loss(
    input,
    target,
    enumtype::reduction_get_enum(reduction));
}
} // namespace detail

inline Tensor l1_loss(
    const Tensor& input,
    const Tensor& target,
    L1LossFuncOptions options = {}) {
  return detail::l1_loss(input, target, options.reduction());
}

// ============================================================================

namespace detail {
inline Tensor kl_div(
    const Tensor& input,
    const Tensor& target,
    KLDivLossFuncOptions::reduction_t reduction) {
  torch::Reduction::Reduction reduction_enum;

  if (c10::get_if<enumtype::kMean>(&reduction)) {
    TORCH_WARN("reduction: 'mean' divides the total loss by both the batch size and the support size."
               "'batchmean' divides only by the batch size, and aligns with the KL div math definition."
               "'mean' will be changed to behave the same as 'batchmean' in the next major release.");
  }

  // special case for batchmean
  if (c10::get_if<enumtype::kBatchMean>(&reduction)) {
    reduction_enum = torch::Reduction::Sum;
  } else {
    reduction_enum = enumtype::reduction_get_enum(reduction);
  }

  auto reduced = torch::kl_div(input, target, reduction_enum);

  if (c10::get_if<enumtype::kBatchMean>(&reduction) && input.dim() != 0) {
    reduced = reduced / input.sizes()[0];
  }

  return reduced;
}
} // namespace detail

inline Tensor kl_div(
    const Tensor& input,
    const Tensor& target,
    KLDivLossFuncOptions options = {}) {
  return detail::kl_div(input, target, options.reduction());
}

// ============================================================================

namespace detail {
inline Tensor mse_loss(
    const Tensor& input,
    const Tensor& target,
    MSELossFuncOptions::reduction_t reduction) {
  if (!(target.sizes() == input.sizes())) {
    TORCH_WARN("Using a target size (", target.sizes(),
               ") that is different to the input size (", input.sizes(), "). ",
               "This will likely lead to incorrect results due to broadcasting. ",
               "Please ensure they have the same size.");
  }
  torch::Tensor ret;
  if (target.requires_grad()) {
    ret = torch::pow(input - target, 2);
    if (!c10::get_if<enumtype::kNone>(&reduction)) {
      ret = c10::get_if<enumtype::kMean>(&reduction) ? torch::mean(ret) : torch::sum(ret);
    }
  } else {
    std::vector<torch::Tensor> broadcast_tensors = torch::broadcast_tensors({input, target});
    auto expanded_input = broadcast_tensors[0];
    auto expanded_target = broadcast_tensors[1];
    ret = torch::mse_loss(
      expanded_input,
      expanded_target,
      enumtype::reduction_get_enum(reduction));
  }
  return ret;
}
} // namespace detail

inline Tensor mse_loss(
    const Tensor& input,
    const Tensor& target,
    MSELossFuncOptions options = {}) {
  return detail::mse_loss(input, target, options.reduction());
}

// ============================================================================

namespace detail {
inline Tensor binary_cross_entropy(
    const Tensor& input,
    const Tensor& target,
<<<<<<< HEAD
    Tensor weight,
    BCELossFuncOptions::reduction_t reduction) {
=======
    const Tensor& weight,
    BCELossOptions::reduction_t reduction) {
>>>>>>> d3709b44
  auto reduction_enum = enumtype::reduction_get_enum(reduction);

  if (target.sizes() != input.sizes()) {
    TORCH_WARN("Using a target size (", target.sizes(), ") ",
               "that is different to the input size (", input.sizes(), ") is deprecated. ",
               "Please ensure they have the same size.");
  }
  if (input.numel() != target.numel()) {
    TORCH_CHECK(
      false,
      "Target and input must have the same number of elements. target nelement (", target.numel(), ") "
      "!= input nelement (", input.numel(), ")");
  }

  auto weight_ = weight;
  if (weight_.defined()) {
    auto new_size = at::infer_size(target.sizes(), weight_.sizes());
    weight_ = weight_.expand(new_size);
  }

  return torch::binary_cross_entropy(input, target, weight_, reduction_enum);
}
} // namespace detail

inline Tensor binary_cross_entropy(
    const Tensor& input,
    const Tensor& target,
    BCELossFuncOptions options = {}) {
  return detail::binary_cross_entropy(input, target, options.weight(), options.reduction());
}

// ============================================================================

namespace detail {
inline Tensor hinge_embedding_loss(
    const Tensor& input,
    const Tensor& target,
    double margin,
    HingeEmbeddingLossFuncOptions::reduction_t reduction) {
  return torch::hinge_embedding_loss(
      input,
      target,
      margin,
      enumtype::reduction_get_enum(reduction));
}
} // namespace detail

inline Tensor hinge_embedding_loss(
    const Tensor& input,
    const Tensor& target,
    HingeEmbeddingLossFuncOptions options = {}) {
  return detail::hinge_embedding_loss(input, target, options.margin(), options.reduction());
}

// ============================================================================

namespace detail {
inline Tensor multi_margin_loss(
    const Tensor& input,
    const Tensor& target,
    int64_t p,
    double margin,
<<<<<<< HEAD
    Tensor weight,
    MultiMarginLossFuncOptions::reduction_t reduction) {
=======
    const Tensor& weight,
    MultiMarginLossOptions::reduction_t reduction) {
>>>>>>> d3709b44
  TORCH_CHECK(p == 1 || p == 2, "only p == 1 and p == 2 supported");
  if (weight.defined()) {
    TORCH_CHECK(weight.dim() == 1, "weight must be one-dimensional");
  }

  return torch::multi_margin_loss(
    input,
    target,
    p,
    margin,
    weight,
    enumtype::reduction_get_enum(reduction)
  );
}
} // namespace detail

inline Tensor multi_margin_loss(
    const Tensor& input,
    const Tensor& target,
    MultiMarginLossFuncOptions options = {}) {
  return detail::multi_margin_loss(input, target, options.p(), options.margin(), options.weight(), options.reduction());
}

// ============================================================================

namespace detail {
inline Tensor cosine_embedding_loss(
    const Tensor& input1,
    const Tensor& input2,
    const Tensor& target,
    double margin,
    CosineEmbeddingLossFuncOptions::reduction_t reduction) {
  return torch::cosine_embedding_loss(
    input1,
    input2,
    target,
    margin,
    enumtype::reduction_get_enum(reduction));
}
} // namespace detail

inline Tensor cosine_embedding_loss(
    const Tensor& input1,
    const Tensor& input2,
    const Tensor& target,
    CosineEmbeddingLossFuncOptions options = {}) {
  return detail::cosine_embedding_loss(input1, input2, target, options.margin(), options.reduction());
}

// ============================================================================

inline Tensor _smooth_l1_loss(const Tensor& input, const Tensor& target) {
    auto t = torch::abs(input - target);
    return torch::where(t < 1, 0.5 * torch::pow(t, 2), t - 0.5);
}

namespace detail {
inline Tensor smooth_l1_loss(
    const Tensor& input,
    const Tensor& target,
    torch::Reduction::Reduction reduction) {
  if (target.sizes() != input.sizes()) {
    TORCH_WARN("Using a target size (", target.sizes(), ") that is different to the input size (", input.sizes(), "). ",
                  "This will likely lead to incorrect results due to broadcasting. ",
                  "Please ensure they have the same size.");
  }

  Tensor ret;

  if (target.requires_grad()) {
    ret = _smooth_l1_loss(input, target);
    if (reduction != torch::Reduction::None) {
      ret = reduction == torch::Reduction::Mean ? torch::mean(ret) : torch::sum(ret);
    }
  } else {
    std::vector<Tensor> expanded_tensors = torch::broadcast_tensors({input, target});
    ret = torch::smooth_l1_loss(expanded_tensors[0], expanded_tensors[1], reduction);
  }
  return ret;
}
} // namespace detail

inline Tensor smooth_l1_loss(
    const Tensor& input,
    const Tensor& target,
    SmoothL1LossFuncOptions options = {}) {
  return detail::smooth_l1_loss(input, target, options.reduction());
}

// ============================================================================

namespace detail {
inline Tensor multilabel_margin_loss(
    const Tensor& input,
    const Tensor& target,
    MultiLabelMarginLossFuncOptions::reduction_t reduction) {
  return torch::multilabel_margin_loss(
    input,
    target,
    enumtype::reduction_get_enum(reduction));
}
} // namespace detail

inline Tensor multilabel_margin_loss(
    const Tensor& input,
    const Tensor& target,
    MultiLabelMarginLossFuncOptions options = {}) {
  return detail::multilabel_margin_loss(input, target, options.reduction());
}

// ============================================================================

namespace detail {
inline Tensor soft_margin_loss(
    const Tensor& input,
    const Tensor& target,
    SoftMarginLossFuncOptions::reduction_t reduction) {
  return torch::soft_margin_loss(
    input,
    target,
    enumtype::reduction_get_enum(reduction));
}
} // namespace detail

inline Tensor soft_margin_loss(
    const Tensor& input,
    const Tensor& target,
    SoftMarginLossFuncOptions options = {}) {
  return detail::soft_margin_loss(input, target, options.reduction());
}

// ============================================================================

namespace detail {
inline Tensor multilabel_soft_margin_loss(
    const Tensor& input,
    const Tensor& target,
<<<<<<< HEAD
    Tensor weight,
    MultiLabelSoftMarginLossFuncOptions::reduction_t reduction) {
=======
    const Tensor& weight,
    MultiLabelSoftMarginLossOptions::reduction_t reduction) {
>>>>>>> d3709b44
  auto loss = -(target * torch::log_sigmoid(input) + (1 - target) * torch::log_sigmoid(-input));
  if (weight.defined()) {
    loss = loss * weight;
  }

  loss = loss.sum(1) / input.size(1); // only return N loss values

  Tensor ret;

  if (c10::get_if<enumtype::kNone>(&reduction)) {
    ret = loss;
  } else if (c10::get_if<enumtype::kMean>(&reduction)) {
    ret = loss.mean();
  } else if (c10::get_if<enumtype::kSum>(&reduction)) {
    ret = loss.sum();
  } else {
    ret = input;
    TORCH_INTERNAL_ASSERT(
      false,
      enumtype::get_enum_name(reduction),
      " is not valid");
  }
  return ret;
}
} // namespace detail

inline Tensor multilabel_soft_margin_loss(
    const Tensor& input,
    const Tensor& target,
    MultiLabelSoftMarginLossFuncOptions options = {}) {
  return detail::multilabel_soft_margin_loss(input, target, options.weight(), options.reduction());
}

// ============================================================================

namespace detail {
inline Tensor triplet_margin_loss(
    const Tensor& anchor,
    const Tensor& positive,
    const Tensor& negative,
    double margin,
    double p,
    double eps,
    bool swap,
    TripletMarginLossFuncOptions::reduction_t reduction) {
  return torch::triplet_margin_loss(
      anchor,
      positive,
      negative,
      margin,
      p,
      eps,
      swap,
      enumtype::reduction_get_enum(reduction));
}
} // namespace detail

inline Tensor triplet_margin_loss(
    const Tensor& anchor,
    const Tensor& positive,
    const Tensor& negative,
    TripletMarginLossFuncOptions options = {}) {
  return detail::triplet_margin_loss(
    anchor,
    positive,
    negative,
    options.margin(),
    options.p(),
    options.eps(),
    options.swap(),
    options.reduction());
}

// ============================================================================

namespace detail {
inline Tensor ctc_loss(const Tensor& log_probs,
                       const Tensor& targets,
                       const Tensor& input_lengths,
                       const Tensor& target_lengths,
                       int64_t blank,
                       CTCLossFuncOptions::reduction_t reduction,
                       bool zero_infinity) {
  return torch::ctc_loss(
    log_probs,
    targets,
    input_lengths,
    target_lengths,
    blank,
    enumtype::reduction_get_enum(reduction),
    zero_infinity);
}
} // namespace detail

inline Tensor ctc_loss(const Tensor& log_probs,
                       const Tensor& targets,
                       const Tensor& input_lengths,
                       const Tensor& target_lengths,
                       CTCLossFuncOptions options = {}) {
  return detail::ctc_loss(
    log_probs,
    targets,
    input_lengths,
    target_lengths,
    options.blank(),
    options.reduction(),
    options.zero_infinity());
}

// ============================================================================

namespace detail {
inline Tensor poisson_nll_loss(const Tensor& input,
                               const Tensor& target,
                               bool log_input,
                               bool full,
                               double eps,
                               PoissonNLLLossFuncOptions::reduction_t reduction) {
  return torch::poisson_nll_loss(
    input, target,
    log_input, full, eps, enumtype::reduction_get_enum(reduction));
}
} // namespace detail

inline Tensor poisson_nll_loss(const Tensor& input, const Tensor& target,
                               PoissonNLLLossFuncOptions options = {}) {
  return detail::poisson_nll_loss(
    input, target,
    options.log_input(), options.full(), options.eps(), options.reduction());
}

// ============================================================================

namespace detail {
inline Tensor margin_ranking_loss(const Tensor& input1,
                                  const Tensor& input2,
                                  const Tensor& target,
                                  double margin,
                                  MarginRankingLossFuncOptions::reduction_t reduction) {
  TORCH_CHECK(
    input1.dim() != 0 && input2.dim() != 0 && target.dim() != 0,
    "margin_ranking_loss does not support scalars, got sizes: "
    "input1: ", input1.sizes(), ", input2: ", input2.sizes(),
    ", target: ", target.sizes());
  return torch::margin_ranking_loss(input1, input2, target, margin,
    enumtype::reduction_get_enum(reduction));
}
} // namespace detail

inline Tensor margin_ranking_loss(const Tensor& input1, const Tensor& input2,
  const Tensor& target, MarginRankingLossFuncOptions options = {}) {
  return detail::margin_ranking_loss(input1, input2, target, options.margin(), options.reduction());
}

} // namespace functional
} // namespace nn
} // namespace torch<|MERGE_RESOLUTION|>--- conflicted
+++ resolved
@@ -110,13 +110,8 @@
 inline Tensor binary_cross_entropy(
     const Tensor& input,
     const Tensor& target,
-<<<<<<< HEAD
-    Tensor weight,
+    const Tensor& weight,
     BCELossFuncOptions::reduction_t reduction) {
-=======
-    const Tensor& weight,
-    BCELossOptions::reduction_t reduction) {
->>>>>>> d3709b44
   auto reduction_enum = enumtype::reduction_get_enum(reduction);
 
   if (target.sizes() != input.sizes()) {
@@ -179,13 +174,8 @@
     const Tensor& target,
     int64_t p,
     double margin,
-<<<<<<< HEAD
-    Tensor weight,
+    const Tensor& weight,
     MultiMarginLossFuncOptions::reduction_t reduction) {
-=======
-    const Tensor& weight,
-    MultiMarginLossOptions::reduction_t reduction) {
->>>>>>> d3709b44
   TORCH_CHECK(p == 1 || p == 2, "only p == 1 and p == 2 supported");
   if (weight.defined()) {
     TORCH_CHECK(weight.dim() == 1, "weight must be one-dimensional");
@@ -323,13 +313,8 @@
 inline Tensor multilabel_soft_margin_loss(
     const Tensor& input,
     const Tensor& target,
-<<<<<<< HEAD
-    Tensor weight,
+    const Tensor& weight,
     MultiLabelSoftMarginLossFuncOptions::reduction_t reduction) {
-=======
-    const Tensor& weight,
-    MultiLabelSoftMarginLossOptions::reduction_t reduction) {
->>>>>>> d3709b44
   auto loss = -(target * torch::log_sigmoid(input) + (1 - target) * torch::log_sigmoid(-input));
   if (weight.defined()) {
     loss = loss * weight;
