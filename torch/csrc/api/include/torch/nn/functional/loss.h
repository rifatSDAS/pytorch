--- conflicted
+++ resolved
@@ -11,11 +11,7 @@
 inline Tensor l1_loss(
     const Tensor& input,
     const Tensor& target,
-<<<<<<< HEAD
-    L1LossFuncOptions::reduction_t reduction = torch::kMean) {
-=======
-    L1LossOptions::reduction_t reduction) {
->>>>>>> cef425dc
+    L1LossFuncOptions::reduction_t reduction) {
   return torch::l1_loss(
     input,
     target,
@@ -36,11 +32,7 @@
 inline Tensor kl_div(
     const Tensor& input,
     const Tensor& target,
-<<<<<<< HEAD
-    KLDivLossFuncOptions::reduction_t reduction = torch::kMean) {
-=======
-    KLDivLossOptions::reduction_t reduction) {
->>>>>>> cef425dc
+    KLDivLossFuncOptions::reduction_t reduction) {
   torch::Reduction::Reduction reduction_enum;
 
   if (c10::get_if<enumtype::kMean>(&reduction)) {
@@ -79,11 +71,7 @@
 inline Tensor mse_loss(
     const Tensor& input,
     const Tensor& target,
-<<<<<<< HEAD
-    MSELossFuncOptions::reduction_t reduction = torch::kMean) {
-=======
-    MSELossOptions::reduction_t reduction) {
->>>>>>> cef425dc
+    MSELossFuncOptions::reduction_t reduction) {
   if (!(target.sizes() == input.sizes())) {
     TORCH_WARN("Using a target size (", target.sizes(),
                ") that is different to the input size (", input.sizes(), "). ",
@@ -122,13 +110,8 @@
 inline Tensor binary_cross_entropy(
     const Tensor& input,
     const Tensor& target,
-<<<<<<< HEAD
-    Tensor weight = {},
-    BCELossFuncOptions::reduction_t reduction = torch::kMean) {
-=======
     Tensor weight,
-    BCELossOptions::reduction_t reduction) {
->>>>>>> cef425dc
+    BCELossFuncOptions::reduction_t reduction) {
   auto reduction_enum = enumtype::reduction_get_enum(reduction);
 
   if (target.sizes() != input.sizes()) {
@@ -165,13 +148,8 @@
 inline Tensor hinge_embedding_loss(
     const Tensor& input,
     const Tensor& target,
-<<<<<<< HEAD
-    double margin = 1.0,
-    HingeEmbeddingLossFuncOptions::reduction_t reduction = torch::kMean) {
-=======
     double margin,
-    HingeEmbeddingLossOptions::reduction_t reduction) {
->>>>>>> cef425dc
+    HingeEmbeddingLossFuncOptions::reduction_t reduction) {
   return torch::hinge_embedding_loss(
       input,
       target,
@@ -193,17 +171,10 @@
 inline Tensor multi_margin_loss(
     const Tensor& input,
     const Tensor& target,
-<<<<<<< HEAD
-    int64_t p = 1,
-    double margin = 1.0,
-    Tensor weight = Tensor(),
-    MultiMarginLossFuncOptions::reduction_t reduction = torch::kMean) {
-=======
     int64_t p,
     double margin,
     Tensor weight,
-    MultiMarginLossOptions::reduction_t reduction) {
->>>>>>> cef425dc
+    MultiMarginLossFuncOptions::reduction_t reduction) {
   TORCH_CHECK(p == 1 || p == 2, "only p == 1 and p == 2 supported");
   if (weight.defined()) {
     TORCH_CHECK(weight.dim() == 1, "weight must be one-dimensional");
@@ -234,13 +205,8 @@
     const Tensor& input1,
     const Tensor& input2,
     const Tensor& target,
-<<<<<<< HEAD
-    double margin = 0.0,
-    CosineEmbeddingLossFuncOptions::reduction_t reduction = torch::kMean) {
-=======
     double margin,
-    CosineEmbeddingLossOptions::reduction_t reduction) {
->>>>>>> cef425dc
+    CosineEmbeddingLossFuncOptions::reduction_t reduction) {
   return torch::cosine_embedding_loss(
     input1,
     input2,
@@ -304,11 +270,7 @@
 inline Tensor multilabel_margin_loss(
     const Tensor& input,
     const Tensor& target,
-<<<<<<< HEAD
-    MultiLabelMarginLossFuncOptions::reduction_t reduction = torch::kMean) {
-=======
-    MultiLabelMarginLossOptions::reduction_t reduction) {
->>>>>>> cef425dc
+    MultiLabelMarginLossFuncOptions::reduction_t reduction) {
   return torch::multilabel_margin_loss(
     input,
     target,
@@ -329,11 +291,7 @@
 inline Tensor soft_margin_loss(
     const Tensor& input,
     const Tensor& target,
-<<<<<<< HEAD
-    SoftMarginLossFuncOptions::reduction_t reduction = torch::kMean) {
-=======
-    SoftMarginLossOptions::reduction_t reduction) {
->>>>>>> cef425dc
+    SoftMarginLossFuncOptions::reduction_t reduction) {
   return torch::soft_margin_loss(
     input,
     target,
@@ -354,13 +312,8 @@
 inline Tensor multilabel_soft_margin_loss(
     const Tensor& input,
     const Tensor& target,
-<<<<<<< HEAD
-    Tensor weight = Tensor(),
-    MultiLabelSoftMarginLossFuncOptions::reduction_t reduction = torch::kMean) {
-=======
     Tensor weight,
-    MultiLabelSoftMarginLossOptions::reduction_t reduction) {
->>>>>>> cef425dc
+    MultiLabelSoftMarginLossFuncOptions::reduction_t reduction) {
   auto loss = -(target * torch::log_sigmoid(input) + (1 - target) * torch::log_sigmoid(-input));
   if (weight.defined()) {
     loss = loss * weight;
@@ -401,19 +354,11 @@
     const Tensor& anchor,
     const Tensor& positive,
     const Tensor& negative,
-<<<<<<< HEAD
-    double margin = 1.0,
-    double p = 2.0,
-    double eps = 1e-6,
-    bool swap = false,
-    TripletMarginLossFuncOptions::reduction_t reduction = torch::kMean) {
-=======
     double margin,
     double p,
     double eps,
     bool swap,
-    TripletMarginLossOptions::reduction_t reduction) {
->>>>>>> cef425dc
+    TripletMarginLossFuncOptions::reduction_t reduction) {
   return torch::triplet_margin_loss(
       anchor,
       positive,
@@ -449,15 +394,9 @@
                        const Tensor& targets,
                        const Tensor& input_lengths,
                        const Tensor& target_lengths,
-<<<<<<< HEAD
-                       int64_t blank = 0,
-                       CTCLossFuncOptions::reduction_t reduction = torch::kMean,
-                       bool zero_infinity = false) {
-=======
                        int64_t blank,
-                       CTCLossOptions::reduction_t reduction,
+                       CTCLossFuncOptions::reduction_t reduction,
                        bool zero_infinity) {
->>>>>>> cef425dc
   return torch::ctc_loss(
     log_probs,
     targets,
@@ -489,17 +428,10 @@
 namespace detail {
 inline Tensor poisson_nll_loss(const Tensor& input,
                                const Tensor& target,
-<<<<<<< HEAD
-                               bool log_input = true,
-                               bool full = false,
-                               double eps = 1e-8,
-                               PoissonNLLLossFuncOptions::reduction_t reduction = torch::kMean) {
-=======
                                bool log_input,
                                bool full,
                                double eps,
-                               PoissonNLLLossOptions::reduction_t reduction) {
->>>>>>> cef425dc
+                               PoissonNLLLossFuncOptions::reduction_t reduction) {
   return torch::poisson_nll_loss(
     input, target,
     log_input, full, eps, enumtype::reduction_get_enum(reduction));
@@ -519,13 +451,8 @@
 inline Tensor margin_ranking_loss(const Tensor& input1,
                                   const Tensor& input2,
                                   const Tensor& target,
-<<<<<<< HEAD
-                                  double margin = 0,
-                                  MarginRankingLossFuncOptions::reduction_t reduction = torch::kMean) {
-=======
                                   double margin,
-                                  MarginRankingLossOptions::reduction_t reduction) {
->>>>>>> cef425dc
+                                  MarginRankingLossFuncOptions::reduction_t reduction) {
   TORCH_CHECK(
     input1.dim() != 0 && input2.dim() != 0 && target.dim() != 0,
     "margin_ranking_loss does not support scalars, got sizes: "
