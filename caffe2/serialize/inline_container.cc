#include <cstdio>
#include <cstring>
#include <cerrno>
#include <istream>
#include <ostream>
#include <fstream>

#include <c10/core/Allocator.h>
#include <c10/core/Backend.h>

#include "caffe2/core/common.h"
#include "caffe2/core/logging.h"
#include "caffe2/serialize/file_adapter.h"
#include "caffe2/serialize/inline_container.h"
#include "caffe2/serialize/istream_adapter.h"
#include "caffe2/serialize/read_adapter_interface.h"

#include "miniz.h"

namespace caffe2 {
namespace serialize {

size_t istream_read_func(void *pOpaque, mz_uint64 file_ofs, void *pBuf, size_t n) {
  auto self = static_cast<PyTorchStreamReader*>(pOpaque);
  return self->read(file_ofs, static_cast<char*>(pBuf), n);
}

static std::string basename(const std::string& name) {
  size_t start = 0;
  for(size_t i = 0; i < name.size(); ++i) {
    if (name[i] == '\\' || name[i] == '/') {
      start = i + 1;
    }
  }

  if (start >= name.size())
    return "";

  size_t end = name.size();
  for(size_t i = end; i > start; --i) {
    if (name[i - 1] == '.') {
      end = i - 1;
      break;
    }
  }
  return name.substr(start, end - start);
}

size_t PyTorchStreamReader::read(uint64_t pos, char* buf, size_t n) {
  return in_->read(pos, buf, n, "reading file");
}

PyTorchStreamReader::PyTorchStreamReader(const std::string& file_name)
    : ar_(caffe2::make_unique<mz_zip_archive>()),
      in_(caffe2::make_unique<FileAdapter>(file_name)) {
  init();
}

PyTorchStreamReader::PyTorchStreamReader(std::istream* in)
    : ar_(caffe2::make_unique<mz_zip_archive>()),
      in_(caffe2::make_unique<IStreamAdapter>(in)) {
  init();
}

PyTorchStreamReader::PyTorchStreamReader(
    std::unique_ptr<ReadAdapterInterface> in)
    : ar_(caffe2::make_unique<mz_zip_archive>()), in_(std::move(in)) {
  init();
}

void PyTorchStreamReader::init() {
  AT_ASSERT(in_ != nullptr);
  AT_ASSERT(ar_ != nullptr);
  memset(ar_.get(), 0, sizeof(mz_zip_archive));

  size_t size = in_->size();

  // check for the old magic number,
  constexpr size_t kMagicValueLength = 8;
  if (size > kMagicValueLength) {
    char buf[kMagicValueLength];
    read(0, buf, kMagicValueLength);
    valid("checking magic number");
    AT_ASSERTM(
        memcmp("PYTORCH1", buf, kMagicValueLength) != 0,
        "File is an unsupported archive format from the preview release.");
  }

  ar_->m_pIO_opaque = this;
  ar_->m_pRead = istream_read_func;

  mz_zip_reader_init(ar_.get(), size, 0);
  valid("reading zip archive");

  // figure out the archive_name (i.e. the zip folder all the other files are in)
  // all lookups to getRecord will be prefixed by this folder
  int n = mz_zip_reader_get_num_files(ar_.get());
  if (n == 0) {
    CAFFE_THROW("archive does not contain any files");
  }
  size_t name_size = mz_zip_reader_get_filename(ar_.get(), 0, nullptr, 0);
  valid("getting filename");
  std::string buf(name_size, '\0');
  mz_zip_reader_get_filename(ar_.get(), 0, &buf[0], name_size);
  valid("getting filename");
  auto pos = buf.find_first_of('/');
  if (pos == std::string::npos) {
    CAFFE_THROW("file in archive is not in a subdirectory: ", buf);
  }
  archive_name_ = buf.substr(0, pos);
  archive_name_plus_slash_ = archive_name_ + "/";

  // version check
  at::DataPtr version_ptr;
  size_t version_size;
  std::tie(version_ptr, version_size) = getRecord("version");
  std::string version(static_cast<const char*>(version_ptr.get()), version_size);
  version_ = caffe2::stoull(version);
  AT_ASSERTM(
      version_ >= kMinSupportedFileFormatVersion,
      "Attempted to read a PyTorch file with version ",
      c10::to_string(version_),
      ", but the minimum supported version for reading is ",
      c10::to_string(kMinSupportedFileFormatVersion),
      ". Your PyTorch script module file is too old. Please re-export it again.");
  AT_ASSERTM(
      version_ <= kMaxSupportedFileFormatVersion,
      "Attempted to read a PyTorch file with version ",
      version_,
      ", but the maximum supported version for reading is ",
      kMaxSupportedFileFormatVersion,
      ". Your PyTorch installation may be too old.");
}

void PyTorchStreamReader::valid(const char* what, const char* info) {
  auto err = mz_zip_get_last_error(ar_.get());
  if (err != MZ_ZIP_NO_ERROR) {
    CAFFE_THROW(
        "PytorchStreamReader failed ",
        what,
        info,
        ": ",
        mz_zip_get_error_string(err));
  }
}

constexpr int MZ_ZIP_LOCAL_DIR_HEADER_SIZE = 30;
constexpr int MZ_ZIP_LDH_FILENAME_LEN_OFS = 26;
constexpr int MZ_ZIP_LDH_EXTRA_LEN_OFS = 28;

<<<<<<< HEAD
static size_t getPadding(
    size_t cursor,
    size_t filename_size,
    size_t size,
    std::string& padding_buf) {
  size_t start = cursor + MZ_ZIP_LOCAL_DIR_HEADER_SIZE + filename_size +
      sizeof(mz_uint16) * 2;
=======
static std::string getPadding(size_t cursor, const std::string& filename, size_t size) {
  size_t start = cursor + MZ_ZIP_LOCAL_DIR_HEADER_SIZE + filename.size() + sizeof(mz_uint16) * 2;
>>>>>>> 1e783018
  if (size >= MZ_UINT32_MAX || cursor >= MZ_UINT32_MAX) {
    start += sizeof(mz_uint16) * 2;
    if (size >= MZ_UINT32_MAX) {
      start += 2 * sizeof(mz_uint64);
    }
    if (cursor >= MZ_UINT32_MAX) {
      start += sizeof(mz_uint64);
    }
  }
  size_t mod = start % kFieldAlignment;
  size_t next_offset = (mod == 0) ? start : (start + kFieldAlignment - mod);
  size_t padding_size = next_offset - start;
  size_t padding_size_plus_fbxx = padding_size + 4;
  if (padding_buf.size() < padding_size_plus_fbxx) {
    padding_buf.append(padding_size_plus_fbxx - padding_buf.size(), 'Z');
  }
  // zip extra encoding (key, size_of_extra_bytes)
  padding_buf[0] = 'F';
  padding_buf[1] = 'B';
  padding_buf[2] = (uint8_t)padding_size;
  padding_buf[3] = (uint8_t)(padding_size >> 8);
  return padding_size_plus_fbxx;
}

bool PyTorchStreamReader::hasRecord(const std::string& name) {
  std::string ss = archive_name_plus_slash_ + name;
  mz_zip_reader_locate_file(ar_.get(), ss.c_str(), nullptr, 0);
  bool result = ar_->m_last_error != MZ_ZIP_FILE_NOT_FOUND;
  if (!result) {
    ar_->m_last_error = MZ_ZIP_NO_ERROR;
  }
  valid("attempting to locate file ", name.c_str());
  return result;
}

size_t PyTorchStreamReader::getRecordID(const std::string& name) {
  std::string ss = archive_name_plus_slash_ + name;
  size_t result = mz_zip_reader_locate_file(ar_.get(), ss.c_str(), nullptr, 0);
  if (ar_->m_last_error == MZ_ZIP_FILE_NOT_FOUND) {
    CAFFE_THROW("file not found: ", ss);
  }
  valid("locating file ", name.c_str());
  return result;
}

// return dataptr, size
std::tuple<at::DataPtr, size_t> PyTorchStreamReader::getRecord(const std::string& name) {
  size_t key = getRecordID(name);
  mz_zip_archive_file_stat stat;
  mz_zip_reader_file_stat(ar_.get(), key, &stat);
  valid("retrieving file meta-data for ", name.c_str());
  void * ptr = malloc(stat.m_uncomp_size);
  mz_zip_reader_extract_to_mem(ar_.get(), key, ptr, stat.m_uncomp_size, 0);
  valid("reading file ", name.c_str());

  at::DataPtr retval(ptr, ptr, free, at::kCPU);
  return std::make_tuple(std::move(retval), stat.m_uncomp_size);
}

static int64_t read_le_16(uint8_t* buf) {
  return buf[0] + (buf[1] << 8);
}

size_t PyTorchStreamReader::getRecordOffset(const std::string& name) {
  mz_zip_archive_file_stat stat;
  mz_zip_reader_file_stat(ar_.get(), getRecordID(name), &stat);
  valid("retrieving file meta-data for ", name.c_str());
  uint8_t local_header[MZ_ZIP_LOCAL_DIR_HEADER_SIZE];
  in_->read(
      stat.m_local_header_ofs,
      local_header,
      MZ_ZIP_LOCAL_DIR_HEADER_SIZE,
      "reading file header");
  size_t filename_len = read_le_16(local_header + MZ_ZIP_LDH_FILENAME_LEN_OFS);
  size_t extra_len = read_le_16(local_header + MZ_ZIP_LDH_EXTRA_LEN_OFS);
  return stat.m_local_header_ofs + MZ_ZIP_LOCAL_DIR_HEADER_SIZE + filename_len + extra_len;
}


PyTorchStreamReader::~PyTorchStreamReader() {
  mz_zip_reader_end(ar_.get());
  valid("closing reader for archive ", archive_name_.c_str());
}

size_t ostream_write_func(
    void* pOpaque,
    mz_uint64 file_ofs,
    const void* pBuf,
    size_t n) {
  auto self = static_cast<PyTorchStreamWriter*>(pOpaque);
  if (self->current_pos_ != file_ofs) {
    CAFFE_THROW("unexpected pos ", self->current_pos_, " vs ", file_ofs);
  }
  size_t ret = self->writer_func_(pBuf, n);
  if (n != ret) {
    self->err_seen_ = true;
  }
  self->current_pos_ += ret;
  return ret;
}

PyTorchStreamWriter::PyTorchStreamWriter(std::string file_name)
    : archive_name_(basename(file_name)) {
  setup(file_name);
}

PyTorchStreamWriter::PyTorchStreamWriter(
    const std::function<size_t(const void*, size_t)>& writer_func)
    : archive_name_("archive"), writer_func_(writer_func) {
  setup(archive_name_);
}

void PyTorchStreamWriter::setup(const string& file_name) {
  ar_ = caffe2::make_unique<mz_zip_archive>();
  memset(ar_.get(), 0, sizeof(mz_zip_archive));
  archive_name_plus_slash_ = archive_name_ + "/"; // for writeRecord().

  if (archive_name_.size() == 0) {
    CAFFE_THROW("invalid file name: ", file_name);
  }
  if (!writer_func_) {
    file_stream_.open(
        file_name,
        std::ofstream::out | std::ofstream::trunc | std::ofstream::binary);
    valid("opening archive ", file_name.c_str());
    writer_func_ = [this](const void* buf, size_t nbytes) -> size_t {
      file_stream_.write(static_cast<const char*>(buf), nbytes);
      return !file_stream_ ? 0 : nbytes;
    };
  }

  ar_->m_pIO_opaque = this;
  ar_->m_pWrite = ostream_write_func;

  mz_zip_writer_init_v2(ar_.get(), 0, MZ_ZIP_FLAG_WRITE_ZIP64);
  valid("initializing archive ", file_name.c_str());

  std::ostringstream version;
  version << kProducedFileFormatVersion << "\n";
  writeRecord("version", version.str().c_str(), version.str().size());
}

void PyTorchStreamWriter::writeRecord(
    const std::string& name,
    const void* data,
    size_t size,
    bool compress) {
  AT_ASSERT(!finalized_);
  AT_ASSERT(!archive_name_plus_slash_.empty());
  std::string full_name = archive_name_plus_slash_ + name;
<<<<<<< HEAD
  size_t padding_size =
      getPadding(ar_->m_archive_size, full_name.size(), size, padding_);
=======
  std::string padding = getPadding(ar_->m_archive_size, full_name, size);
>>>>>>> 1e783018
  uint32_t flags = compress ? MZ_BEST_COMPRESSION : 0;
  mz_zip_writer_add_mem_ex_v2(
      ar_.get(),
      full_name.c_str(),
      data,
      size,
      nullptr,
      0,
      flags,
      0,
      0,
      nullptr,
      padding_.c_str(),
      padding_size,
      nullptr,
      0);
  valid("writing file ", name.c_str());
}

void PyTorchStreamWriter::writeEndOfFile() {
  AT_ASSERT(!finalized_);
  finalized_ = true;
  mz_zip_writer_finalize_archive(ar_.get());
  mz_zip_writer_end(ar_.get());
  valid("writing central directory for archive ", archive_name_.c_str());
  if (file_stream_.is_open()) {
    file_stream_.close();
  }
}

void PyTorchStreamWriter::valid(const char* what, const char* info) {
  auto err = mz_zip_get_last_error(ar_.get());
  if (err != MZ_ZIP_NO_ERROR) {
    CAFFE_THROW(
        "PytorchStreamWriter failed ",
        what,
        info,
        ": ",
        mz_zip_get_error_string(err));
  }
  if (err_seen_) {
    CAFFE_THROW("PytorchStreamWriter failed ", what, info, ".");
  }
}

PyTorchStreamWriter::~PyTorchStreamWriter() {
  if (!finalized_) {
    writeEndOfFile();
  }
}

} // namespace serialize
} // namespace caffe2<|MERGE_RESOLUTION|>--- conflicted
+++ resolved
@@ -148,7 +148,6 @@
 constexpr int MZ_ZIP_LDH_FILENAME_LEN_OFS = 26;
 constexpr int MZ_ZIP_LDH_EXTRA_LEN_OFS = 28;
 
-<<<<<<< HEAD
 static size_t getPadding(
     size_t cursor,
     size_t filename_size,
@@ -156,10 +155,6 @@
     std::string& padding_buf) {
   size_t start = cursor + MZ_ZIP_LOCAL_DIR_HEADER_SIZE + filename_size +
       sizeof(mz_uint16) * 2;
-=======
-static std::string getPadding(size_t cursor, const std::string& filename, size_t size) {
-  size_t start = cursor + MZ_ZIP_LOCAL_DIR_HEADER_SIZE + filename.size() + sizeof(mz_uint16) * 2;
->>>>>>> 1e783018
   if (size >= MZ_UINT32_MAX || cursor >= MZ_UINT32_MAX) {
     start += sizeof(mz_uint16) * 2;
     if (size >= MZ_UINT32_MAX) {
@@ -310,12 +305,8 @@
   AT_ASSERT(!finalized_);
   AT_ASSERT(!archive_name_plus_slash_.empty());
   std::string full_name = archive_name_plus_slash_ + name;
-<<<<<<< HEAD
   size_t padding_size =
       getPadding(ar_->m_archive_size, full_name.size(), size, padding_);
-=======
-  std::string padding = getPadding(ar_->m_archive_size, full_name, size);
->>>>>>> 1e783018
   uint32_t flags = compress ? MZ_BEST_COMPRESSION : 0;
   mz_zip_writer_add_mem_ex_v2(
       ar_.get(),
